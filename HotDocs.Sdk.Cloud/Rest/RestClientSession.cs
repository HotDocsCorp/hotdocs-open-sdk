--- conflicted
+++ resolved
@@ -1,273 +1,258 @@
-﻿/* Copyright (c) 2013, HotDocs Limited
-   Use, modification and redistribution of this source is subject
-   to the New BSD License as set out in LICENSE.TXT. */
-
-using HotDocs.Sdk.Server.Contracts;
-using System;
-using System.Collections.Generic;
-using System.IO;
-using System.Net;
-using System.Text;
-using System.Runtime.Serialization.Json;
-using System.Web.Script.Serialization;
-
-namespace HotDocs.Sdk.Cloud
-{
-	public sealed partial class RestClient : ClientBase
-	{
-		#region Public methods
-
-		/// <summary>
-		/// Creates a new session for assembling documents using the HotDocs Cloud Services Rest API.
-		/// </summary>
-<<<<<<< HEAD
-		/// <param name="template"></param>
-		/// <param name="billingRef"></param>
-		/// <param name="answers"></param>
-		/// <param name="markedVariables"></param>
-		/// <param name="interviewFormat"></param>
-		/// <param name="outputFormat"></param>
-		/// <param name="settings"></param>
-		/// <param name="theme"></param>
-		/// <param name="showDownloadLinks"></param>
-=======
-		/// <param name="template">The template to use with the session.</param>
-		/// <param name="billingRef">This parameter lets you specify information that will be included in usage logs for this call. For example, you can use a string to uniquely identify the end user that initiated the request and/or the context in which the call was made. When you review usage logs, you can then see which end users initiated each request. That information could then be used to pass costs on to those end users if desired.</param>
-		/// <param name="answers">The answers to use.</param>
-		/// <param name="markedVariables">An array of variable names, whose prompts should be "marked" when displayed in an interview.</param>
-		/// <param name="interviewFormat">The format to use when displaying an interview.</param>
-		/// <param name="outputFormat">The format to use when assembling a document.</param>
-		/// <param name="settings">The settings to use with the session.</param>
-		/// <param name="theme">The interview theme.</param>
-		/// <param name="showDownloadLinks">Indicates whether or not links for downloading the assembled document(s) should appear at the end of the interview.</param>
-		/// <param name="docUrl"></param>
-		/// <param name="altDocUrl"></param>
-		/// <param name="postUrl"></param>
->>>>>>> 58fb57b0
-		/// <returns></returns>
-		public string CreateSession(
-			Template template,
-			string billingRef = null,
-			string answers = null,
-			string[] markedVariables = null,
-			InterviewFormat interviewFormat = InterviewFormat.JavaScript,
-			OutputFormat outputFormat = OutputFormat.Native,
-			Dictionary<string, string> settings = null,
-			string theme = null,
-			bool showDownloadLinks = true
-		)
-		{
-			return (string)TryWithoutAndWithPackage(
-				(uploadPackage) => CreateSessionImpl(
-					template,
-					billingRef,
-					answers,
-					markedVariables,
-					interviewFormat,
-					outputFormat,
-					settings,
-					theme,
-					showDownloadLinks,
-					uploadPackage)
-			);
-		}
-
-		/// <summary>
-		/// Resumes a saved session.
-		/// </summary>
-		/// <param name="state">The serialized state of the interrupted session, i.e. the "snapshot".</param>
-		/// <param name="locationGetter">A delegate that takes a package ID and returns the template location.</param>
-		/// <returns>A session ID to be passed into the JavaScript HD$.CreateInterviewFrame call.</returns>
-		public string ResumeSession(string state, Func<string, PackageTemplateLocation> locationGetter = null)
-		{
-			if (locationGetter != null)
-			{
-				return (string)TryWithoutAndWithPackage(
-					(uploadPackage) => ResumeSessionImpl(state, locationGetter, uploadPackage));
-			}
-			return ResumeSessionImpl(state, locationGetter, false);
-		}
-
-		/// <summary>
-		/// Saves the specified session file to a locaiton on the local disk.
-		/// </summary>
-		/// <param name="sessionId">The session ID.</param>
-		/// <param name="fileName">The name of the session document to return.</param>
-		/// <param name="localPath">The local path where the session document will be saved.</param>
-		public void GetSessionDoc(string sessionId, string fileName, string localPath)
-		{
-			string url = string.Format("{0}/embed/session/{1}/docs/{2}", EndpointAddress, sessionId, fileName);
-			using (var webClient = new WebClient())
-			{
-				webClient.DownloadFile(url, localPath);
-			}
-		}
-
-		/// <summary>
-		/// Returns an array of assembled documents associated with the session.
-		/// </summary>
-		/// <param name="sessionId">The session ID.</param>
-		/// <returns>An array of session documents.</returns>
-		public string[] GetSessionDocList(string sessionId)
-		{
-			string url = string.Format("{0}/embed/session/{1}/docs", EndpointAddress, sessionId);
-			string list;
-			using (var webClient = new WebClient())
-			{
-				list = webClient.DownloadString(url);
-			}
-			return list.Split(new string[] { "\r\n" }, StringSplitOptions.RemoveEmptyEntries);
-		}
-
-		/// <summary>
-		/// Returns the session state.
-		/// </summary>
-		/// <param name="sessionId">The session ID.</param>
-		/// <returns>A string containing the session state.</returns>
-		public string GetSessionState(string sessionId)
-		{
-			string url = string.Format("{0}/embed/session/{1}/state", EndpointAddress, sessionId);
-			using (var webClient = new WebClient())
-			{
-				return webClient.DownloadString(url);
-			}
-		}
-		#endregion
-
-		#region Private methods
-		private string CreateSessionImpl(
-			Template template,
-			string billingRef,
-			string answers,
-			string[] markedVariables,
-			InterviewFormat interviewFormat,
-			OutputFormat outputFormat,
-			Dictionary<string, string> settings,
-			string theme,
-			bool showDownloadLinks,
-			bool uploadPackage)
-		{
-			if (!(template.Location is PackageTemplateLocation))
-				throw new Exception("HotDocs Cloud Services requires the use of template packages. Please use a PackageTemplateLocation derivative.");
-			PackageTemplateLocation packageTemplateLocation = (PackageTemplateLocation)template.Location;
-
-			if (uploadPackage)
-			{
-				UploadPackage(packageTemplateLocation.PackageID, billingRef, packageTemplateLocation.GetPackageStream());
-			}
-
-			var timestamp = DateTime.UtcNow;
-
-			string hmac = HMAC.CalculateHMAC(
-				SigningKey,
-				timestamp,
-				SubscriberId,
-				packageTemplateLocation.PackageID,
-				billingRef,
-				interviewFormat,
-				outputFormat,
-				null); // Additional settings = null for this app
-
-			StringBuilder urlBuilder = new StringBuilder(string.Format(
-				"{0}/embed/newsession/{1}/{2}?interviewformat={3}&outputformat={4}",
-				EndpointAddress, SubscriberId, packageTemplateLocation.PackageID,
-				interviewFormat.ToString(), outputFormat.ToString()));
-
-			if (markedVariables != null && markedVariables.Length > 0)
-			{
-				urlBuilder.AppendFormat("&markedvariables={0}", string.Join(",", markedVariables));
-			}
-
-			if (!string.IsNullOrEmpty(theme))
-			{
-				urlBuilder.AppendFormat("&theme={0}", theme);
-			}
-
-			if (!string.IsNullOrEmpty(billingRef))
-			{
-				urlBuilder.AppendFormat("&billingref={0}", billingRef);
-			}
-
-			if (showDownloadLinks)
-			{
-				urlBuilder.Append("&showdownloadlinks=true");
-			}
-
-			HttpWebRequest request = (HttpWebRequest)WebRequest.Create(urlBuilder.ToString());
-			request.Method = "POST";
-			request.ContentType = "text/xml";
-			request.Headers["x-hd-date"] = timestamp.ToString("r");
-			request.Headers[HttpRequestHeader.Authorization] = hmac;
-			request.ContentLength = answers != null ? answers.Length : 0;
-
-			if (!string.IsNullOrEmpty(ProxyServerAddress))
-			{
-				request.Proxy = new WebProxy(ProxyServerAddress);
-			}
-			else
-			{
-				request.Proxy = null;
-			}
-
-			Stream stream = request.GetRequestStream();
-			if (answers != null)
-			{
-				byte[] data = Encoding.UTF8.GetBytes(answers);
-				stream.Write(data, 0, data.Length);
-			}
-			HttpWebResponse response = (HttpWebResponse)request.GetResponse();
-			StreamReader reader = new StreamReader(response.GetResponseStream());
-			return reader.ReadLine();
-		}
-
-		private string ResumeSessionImpl(string state, Func<string, PackageTemplateLocation> locationGetter, bool uploadPackage)
-		{
-			if (uploadPackage)
-			{
-				string base64 = state.Split('#')[0];
-				string json = Encoding.UTF8.GetString(Convert.FromBase64String(base64));
-				JavaScriptSerializer jss = new JavaScriptSerializer();
-				var stateDict = jss.Deserialize<dynamic>(json);
-				string packageID = stateDict["PackageID"];
-				string billingRef = stateDict["BillingRef"];
-
-				UploadPackage(packageID, billingRef, locationGetter(packageID).GetPackageStream());
-			}
-
-			var timestamp = DateTime.UtcNow;
-
-			string hmac = HMAC.CalculateHMAC(
-				SigningKey,
-				timestamp,
-				SubscriberId,
-				state);
-
-			string url = string.Format("{0}/embed/resumesession/{1}", EndpointAddress, SubscriberId);
-
-			HttpWebRequest request = (HttpWebRequest)WebRequest.Create(url);
-			request.Method = "POST";
-			request.ContentType = "text/xml";
-			request.Headers["x-hd-date"] = timestamp.ToString("r");
-			request.Headers[HttpRequestHeader.Authorization] = hmac;
-			request.ContentLength = state.Length;
-
-			if (!string.IsNullOrEmpty(ProxyServerAddress))
-			{
-				request.Proxy = new WebProxy(ProxyServerAddress);
-			}
-			else
-			{
-				request.Proxy = null;
-			}
-
-			Stream stream = request.GetRequestStream();
-			byte[] data = Encoding.UTF8.GetBytes(state);
-			stream.Write(data, 0, data.Length);
-
-			HttpWebResponse response = (HttpWebResponse)request.GetResponse();
-			StreamReader reader = new StreamReader(response.GetResponseStream());
-			return reader.ReadLine();
-		}
-		#endregion
-	}
-}
+﻿/* Copyright (c) 2013, HotDocs Limited
+   Use, modification and redistribution of this source is subject
+   to the New BSD License as set out in LICENSE.TXT. */
+
+using HotDocs.Sdk.Server.Contracts;
+using System;
+using System.Collections.Generic;
+using System.IO;
+using System.Net;
+using System.Text;
+using System.Runtime.Serialization.Json;
+using System.Web.Script.Serialization;
+
+namespace HotDocs.Sdk.Cloud
+{
+	public sealed partial class RestClient : ClientBase
+	{
+		#region Public methods
+
+		/// <summary>
+		/// Creates a new session for assembling documents using the HotDocs Cloud Services Rest API.
+		/// </summary>
+		/// <param name="template">The template to use with the session.</param>
+		/// <param name="billingRef">This parameter lets you specify information that will be included in usage logs for this call. For example, you can use a string to uniquely identify the end user that initiated the request and/or the context in which the call was made. When you review usage logs, you can then see which end users initiated each request. That information could then be used to pass costs on to those end users if desired.</param>
+		/// <param name="answers">The answers to use.</param>
+		/// <param name="markedVariables">An array of variable names, whose prompts should be "marked" when displayed in an interview.</param>
+		/// <param name="interviewFormat">The format to use when displaying an interview.</param>
+		/// <param name="outputFormat">The format to use when assembling a document.</param>
+		/// <param name="settings">The settings to use with the session.</param>
+		/// <param name="theme">The interview theme.</param>
+		/// <param name="showDownloadLinks">Indicates whether or not links for downloading the assembled document(s) should appear at the end of the interview.</param>
+		/// <returns></returns>
+		public string CreateSession(
+			Template template,
+			string billingRef = null,
+			string answers = null,
+			string[] markedVariables = null,
+			InterviewFormat interviewFormat = InterviewFormat.JavaScript,
+			OutputFormat outputFormat = OutputFormat.Native,
+			Dictionary<string, string> settings = null,
+			string theme = null,
+			bool showDownloadLinks = true
+		)
+		{
+			return (string)TryWithoutAndWithPackage(
+				(uploadPackage) => CreateSessionImpl(
+					template,
+					billingRef,
+					answers,
+					markedVariables,
+					interviewFormat,
+					outputFormat,
+					settings,
+					theme,
+					showDownloadLinks,
+					uploadPackage)
+			);
+		}
+
+		/// <summary>
+		/// Resumes a saved session.
+		/// </summary>
+		/// <param name="state">The serialized state of the interrupted session, i.e. the "snapshot".</param>
+		/// <param name="locationGetter">A delegate that takes a package ID and returns the template location.</param>
+		/// <returns>A session ID to be passed into the JavaScript HD$.CreateInterviewFrame call.</returns>
+		public string ResumeSession(string state, Func<string, PackageTemplateLocation> locationGetter = null)
+		{
+			if (locationGetter != null)
+			{
+				return (string)TryWithoutAndWithPackage(
+					(uploadPackage) => ResumeSessionImpl(state, locationGetter, uploadPackage));
+			}
+			return ResumeSessionImpl(state, locationGetter, false);
+		}
+
+		/// <summary>
+		/// Saves the specified session file to a locaiton on the local disk.
+		/// </summary>
+		/// <param name="sessionId">The session ID.</param>
+		/// <param name="fileName">The name of the session document to return.</param>
+		/// <param name="localPath">The local path where the session document will be saved.</param>
+		public void GetSessionDoc(string sessionId, string fileName, string localPath)
+		{
+			string url = string.Format("{0}/embed/session/{1}/docs/{2}", EndpointAddress, sessionId, fileName);
+			using (var webClient = new WebClient())
+			{
+				webClient.DownloadFile(url, localPath);
+			}
+		}
+
+		/// <summary>
+		/// Returns an array of assembled documents associated with the session.
+		/// </summary>
+		/// <param name="sessionId">The session ID.</param>
+		/// <returns>An array of session documents.</returns>
+		public string[] GetSessionDocList(string sessionId)
+		{
+			string url = string.Format("{0}/embed/session/{1}/docs", EndpointAddress, sessionId);
+			string list;
+			using (var webClient = new WebClient())
+			{
+				list = webClient.DownloadString(url);
+			}
+			return list.Split(new string[] { "\r\n" }, StringSplitOptions.RemoveEmptyEntries);
+		}
+
+		/// <summary>
+		/// Returns the session state.
+		/// </summary>
+		/// <param name="sessionId">The session ID.</param>
+		/// <returns>A string containing the session state.</returns>
+		public string GetSessionState(string sessionId)
+		{
+			string url = string.Format("{0}/embed/session/{1}/state", EndpointAddress, sessionId);
+			using (var webClient = new WebClient())
+			{
+				return webClient.DownloadString(url);
+			}
+		}
+		#endregion
+
+		#region Private methods
+		private string CreateSessionImpl(
+			Template template,
+			string billingRef,
+			string answers,
+			string[] markedVariables,
+			InterviewFormat interviewFormat,
+			OutputFormat outputFormat,
+			Dictionary<string, string> settings,
+			string theme,
+			bool showDownloadLinks,
+			bool uploadPackage)
+		{
+			if (!(template.Location is PackageTemplateLocation))
+				throw new Exception("HotDocs Cloud Services requires the use of template packages. Please use a PackageTemplateLocation derivative.");
+			PackageTemplateLocation packageTemplateLocation = (PackageTemplateLocation)template.Location;
+
+			if (uploadPackage)
+			{
+				UploadPackage(packageTemplateLocation.PackageID, billingRef, packageTemplateLocation.GetPackageStream());
+			}
+
+			var timestamp = DateTime.UtcNow;
+
+			string hmac = HMAC.CalculateHMAC(
+				SigningKey,
+				timestamp,
+				SubscriberId,
+				packageTemplateLocation.PackageID,
+				billingRef,
+				interviewFormat,
+				outputFormat,
+				null); // Additional settings = null for this app
+
+			StringBuilder urlBuilder = new StringBuilder(string.Format(
+				"{0}/embed/newsession/{1}/{2}?interviewformat={3}&outputformat={4}",
+				EndpointAddress, SubscriberId, packageTemplateLocation.PackageID,
+				interviewFormat.ToString(), outputFormat.ToString()));
+
+			if (markedVariables != null && markedVariables.Length > 0)
+			{
+				urlBuilder.AppendFormat("&markedvariables={0}", string.Join(",", markedVariables));
+			}
+
+			if (!string.IsNullOrEmpty(theme))
+			{
+				urlBuilder.AppendFormat("&theme={0}", theme);
+			}
+
+			if (!string.IsNullOrEmpty(billingRef))
+			{
+				urlBuilder.AppendFormat("&billingref={0}", billingRef);
+			}
+
+			if (showDownloadLinks)
+			{
+				urlBuilder.Append("&showdownloadlinks=true");
+			}
+
+			HttpWebRequest request = (HttpWebRequest)WebRequest.Create(urlBuilder.ToString());
+			request.Method = "POST";
+			request.ContentType = "text/xml";
+			request.Headers["x-hd-date"] = timestamp.ToString("r");
+			request.Headers[HttpRequestHeader.Authorization] = hmac;
+			request.ContentLength = answers != null ? answers.Length : 0;
+
+			if (!string.IsNullOrEmpty(ProxyServerAddress))
+			{
+				request.Proxy = new WebProxy(ProxyServerAddress);
+			}
+			else
+			{
+				request.Proxy = null;
+			}
+
+			Stream stream = request.GetRequestStream();
+			if (answers != null)
+			{
+				byte[] data = Encoding.UTF8.GetBytes(answers);
+				stream.Write(data, 0, data.Length);
+			}
+			HttpWebResponse response = (HttpWebResponse)request.GetResponse();
+			StreamReader reader = new StreamReader(response.GetResponseStream());
+			return reader.ReadLine();
+		}
+
+		private string ResumeSessionImpl(string state, Func<string, PackageTemplateLocation> locationGetter, bool uploadPackage)
+		{
+			if (uploadPackage)
+			{
+				string base64 = state.Split('#')[0];
+				string json = Encoding.UTF8.GetString(Convert.FromBase64String(base64));
+				JavaScriptSerializer jss = new JavaScriptSerializer();
+				var stateDict = jss.Deserialize<dynamic>(json);
+				string packageID = stateDict["PackageID"];
+				string billingRef = stateDict["BillingRef"];
+
+				UploadPackage(packageID, billingRef, locationGetter(packageID).GetPackageStream());
+			}
+
+			var timestamp = DateTime.UtcNow;
+
+			string hmac = HMAC.CalculateHMAC(
+				SigningKey,
+				timestamp,
+				SubscriberId,
+				state);
+
+			string url = string.Format("{0}/embed/resumesession/{1}", EndpointAddress, SubscriberId);
+
+			HttpWebRequest request = (HttpWebRequest)WebRequest.Create(url);
+			request.Method = "POST";
+			request.ContentType = "text/xml";
+			request.Headers["x-hd-date"] = timestamp.ToString("r");
+			request.Headers[HttpRequestHeader.Authorization] = hmac;
+			request.ContentLength = state.Length;
+
+			if (!string.IsNullOrEmpty(ProxyServerAddress))
+			{
+				request.Proxy = new WebProxy(ProxyServerAddress);
+			}
+			else
+			{
+				request.Proxy = null;
+			}
+
+			Stream stream = request.GetRequestStream();
+			byte[] data = Encoding.UTF8.GetBytes(state);
+			stream.Write(data, 0, data.Length);
+
+			HttpWebResponse response = (HttpWebResponse)request.GetResponse();
+			StreamReader reader = new StreamReader(response.GetResponseStream());
+			return reader.ReadLine();
+		}
+		#endregion
+	}
+}