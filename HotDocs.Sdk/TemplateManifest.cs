--- conflicted
+++ resolved
@@ -1,848 +1,845 @@
-﻿/* Copyright (c) 2013, HotDocs Limited
-   Use, modification and redistribution of this source is subject
-   to the New BSD License as set out in LICENSE.TXT. */
-
-using System;
-using System.Collections.Generic;
-using System.IO;
-using System.Linq;
-using System.Xml.Linq;
-
-namespace HotDocs.Sdk
-{
-	/// <summary>
-	/// These flags specify which portions of a template manifest (or manifests) should be parsed (when calling ParseManifest).
-	/// </summary>
-	[Flags]
-	public enum ManifestParseFlags
-	{
-		/// <summary>
-		/// Find the basic metadata about a template: its version, title, description, effective component file, expiration date, etc.
-		/// </summary>
-		ParseTemplateInfo		= 0x0001,
-		/// <summary>
-		/// Find the variables that are used by the template or its interview.
-		/// </summary>
-		ParseVariables			= 0x0002,
-		/// <summary>
-		/// Find the dependencies this template has on other templates, component files, images, etc.
-		/// </summary>
-		ParseDependencies		= 0x0004,
-		/// <summary>
-		/// Find additional dependencies this template may have on other files that are not typically managed by HotDocs.
-		/// </summary>
-		ParseAdditionalFiles	= 0x0008,
-		/// <summary>
-		/// Find the answer sources used in this template.
-		/// </summary>
-		ParseDataSources		= 0x0010,
-		/// <summary>
-		/// When this flag is set, information will be compiled by recursively parsing the manifests for this template
-		/// and any templates inserted by this one as well.
-		/// </summary>
-		ParseRecursively		= 0x0020,
-		/// <summary>
-		/// Reads and parses all available information in the manifest.
-		/// </summary>
-		ParseAll				= ParseVariables|ParseDependencies|ParseAdditionalFiles|ParseDataSources
-	};
-
-	/// <summary>
-	/// 
-	/// </summary>
-	public enum DataSourceFieldType
-	{
-		/// <summary></summary>
-		Text,
-		/// <summary></summary>
-		Number,
-		/// <summary></summary>
-		Date,
-		/// <summary></summary>
-		TrueFalse
-	};
-
-	/// <summary>
-	/// 
-	/// </summary>
-	public enum DataSourceBackfillType
-	{
-		/// <summary></summary>
-		Never,
-		/// <summary></summary>
-		Always,
-		/// <summary></summary>
-		Prompt,
-		/// <summary></summary>
-		DoNotAllow
-	};
-
-	/// <summary>
-	/// 
-	/// </summary>
-	public enum DataSourceType
-	{
-		/// <summary></summary>
-		CurrentAnswerFile,
-		/// <summary></summary>
-		AnswerFile,
-		/// <summary></summary>
-		DatabaseComponent,
-		/// <summary></summary>
-		Custom
-	};
-
-	/// <summary>
-	/// 
-	/// </summary>
-	public class VariableInfo : IEquatable<VariableInfo>, IComparable<VariableInfo>
-	{
-		private string _key;
-
-		internal VariableInfo(string name, ValueType valueType)
-		{
-			if (string.IsNullOrEmpty(name))
-				throw new ArgumentNullException("name");
-
-			Name = name;
-			Type = valueType;
-
-			_key = Name + Type.ToString();
-		}
-
-		/// <summary>
-		/// 
-		/// </summary>
-		public string Name { get; private set; }
-
-		/// <summary>
-		/// 
-		/// </summary>
-		public ValueType Type { get; private set; }
-		
-		/// <summary>
-		/// 
-		/// </summary>
-		/// <param name="obj"></param>
-		/// <returns></returns>
-		public override bool Equals(object obj)
-		{
-			return (obj != null) && (obj is VariableInfo) && Equals((VariableInfo)obj);
-		}
-
-		/// <summary>
-		/// 
-		/// </summary>
-		/// <returns></returns>
-		public override int GetHashCode()
-		{
-			return _key.GetHashCode();
-		}
-
-		/// <summary>
-		/// 
-		/// </summary>
-		/// <returns></returns>
-		public override string ToString()
-		{
-			return String.Format("Name: {0}  AnswerType: {1}", Name, Type);
-		}
-
-		#region IEquatable<Variable> Members
-
-		/// <summary>
-		/// 
-		/// </summary>
-		/// <param name="other"></param>
-		/// <returns></returns>
-		public bool Equals(VariableInfo other)
-		{
-			return CompareTo(other) == 0;
-		}
-
-		#endregion
-
-		#region IComparable<Variable> Members
-
-		/// <summary>
-		/// 
-		/// </summary>
-		/// <param name="other"></param>
-		/// <returns></returns>
-		public int CompareTo(VariableInfo other)
-		{
-			return string.CompareOrdinal(other._key, _key);
-		}
-
-		#endregion
-	}
-
-	/// <summary>
-	/// 
-	/// </summary>
-	public class AdditionalFile : IEquatable<AdditionalFile>, IComparable<AdditionalFile>
-	{
-		internal AdditionalFile(string fileName)
-		{
-			if (string.IsNullOrEmpty(fileName))
-				throw new ArgumentNullException("fileName");
-
-			FileName = fileName;
-		}
-
-		/// <summary>
-		/// 
-		/// </summary>
-		public string FileName { get; private set; }
-
-		/// <summary>
-		/// 
-		/// </summary>
-		/// <param name="obj"></param>
-		/// <returns></returns>
-		public override bool Equals(object obj)
-		{
-			return (obj != null) && (obj is AdditionalFile) && Equals((AdditionalFile)obj);
-		}
-
-		/// <summary>
-		/// 
-		/// </summary>
-		/// <returns></returns>
-		public override int GetHashCode()
-		{
-			return FileName.ToLower().GetHashCode();
-		}
-
-		/// <summary>
-		/// 
-		/// </summary>
-		/// <returns></returns>
-		public override string ToString()
-		{
-			return String.Format("FileName: {0}", FileName);
-		}
-
-		#region IEquatable<AdditionalFile> Members
-
-		/// <summary>
-		/// 
-		/// </summary>
-		/// <param name="other"></param>
-		/// <returns></returns>
-		public bool Equals(AdditionalFile other)
-		{
-			return CompareTo(other) == 0;
-		}
-
-		#endregion
-
-		#region IComparable<AdditionalFile> Members
-
-		/// <summary>
-		/// 
-		/// </summary>
-		/// <param name="other"></param>
-		/// <returns></returns>
-		public int CompareTo(AdditionalFile other)
-		{
-			return string.Compare(other.FileName, FileName, true);
-		}
-
-		#endregion
-	}
-
-	/// <summary>
-	/// 
-	/// </summary>
-	public class DataSourceField
-	{
-		internal DataSourceField(string sourceName, DataSourceFieldType fieldType, DataSourceBackfillType backfillType, bool isKey)
-		{
-			if (string.IsNullOrEmpty(sourceName))
-				throw new ArgumentNullException("sourceName");
-
-			SourceName = sourceName;
-			FieldType = fieldType;
-			BackfillType = backfillType;
-			IsKey = isKey;
-		}
-
-		/// <summary>
-		/// 
-		/// </summary>
-		public string SourceName { get; private set; }
-
-		/// <summary>
-		/// 
-		/// </summary>
-		public DataSourceFieldType FieldType { get; private set; }
-
-		/// <summary>
-		/// 
-		/// </summary>
-		public DataSourceBackfillType BackfillType { get; private set; }
-
-		/// <summary>
-		/// 
-		/// </summary>
-		public bool IsKey { get; private set; }
-	}
-
-	/// <summary>
-	/// 
-	/// </summary>
-	public class DataSource : IEquatable<DataSource>, IComparable<DataSource>
-	{
-		internal DataSource(string id, string name, DataSourceType type, DataSourceField[] fields)
-		{
-			if (string.IsNullOrEmpty(id))
-				throw new ArgumentNullException("id");
-			if (string.IsNullOrEmpty(name))
-				throw new ArgumentNullException("name");
-
-			Id = id;
-			Name = name;
-			Type = type;
-			Fields = fields;
-		}
-
-		/// <summary>
-		/// 
-		/// </summary>
-		public string Id { get; private set; }
-
-		/// <summary>
-		/// 
-		/// </summary>
-		public string Name { get; private set; }
-
-		/// <summary>
-		/// 
-		/// </summary>
-		public DataSourceType Type { get; private set; }
-
-		/// <summary>
-		/// 
-		/// </summary>
-		public DataSourceField[] Fields { get; private set; }
-
-		/// <summary>
-		/// 
-		/// </summary>
-		/// <param name="obj"></param>
-		/// <returns></returns>
-		public override bool Equals(object obj)
-		{
-			return (obj != null) && (obj is DataSource) && Equals((DataSource)obj);
-		}
-
-		/// <summary>
-		/// 
-		/// </summary>
-		/// <returns></returns>
-		public override int GetHashCode()
-		{
-			return Id.GetHashCode();
-		}
-
-		/// <summary>
-		/// 
-		/// </summary>
-		/// <returns></returns>
-		public override string ToString()
-		{
-			return String.Format("Id: {0}  Name: {1}  Type: {2}", Id, Name, Type);
-		}
-
-		#region IEquatable<DataSource> Members
-
-		/// <summary>
-		/// 
-		/// </summary>
-		/// <param name="other"></param>
-		/// <returns></returns>
-		public bool Equals(DataSource other)
-		{
-			return CompareTo(other) == 0;
-		}
-
-		#endregion
-
-		#region IComparable<DataSource> Members
-
-		/// <summary>
-		/// 
-		/// </summary>
-		/// <param name="other"></param>
-		/// <returns></returns>
-		public int CompareTo(DataSource other)
-		{
-			return string.CompareOrdinal(other.Id, Id);
-		}
-
-		#endregion
-	}
-
-	/// <summary>
-	/// 
-	/// </summary>
-	public class TemplateManifest
-	{
-		private static readonly XNamespace s_namespace = "http://www.hotdocs.com/schemas/template_manifest/2012";
-
-		private struct TemplateFileLocation : IEquatable<TemplateFileLocation>
-		{
-			private string _fileName;
-			private TemplateLocation _fileLocation;
-
-			internal TemplateFileLocation(string fileName, TemplateLocation location)
-			{
-				_fileName = fileName;
-				_fileLocation = location;
-			}
-
-			internal TemplateFileLocation(string filePath)
-			{
-				_fileName = Path.GetFileName(filePath);
-				_fileLocation = new PathTemplateLocation(Path.GetDirectoryName(filePath));
-			}
-
-			internal string FileName
-			{
-				get { return _fileName; }
-			}
-
-			internal TemplateLocation FileLocation
-			{
-				get { return _fileLocation; }
-			}
-
-			public override bool Equals(object obj)
-			{
-				return (obj != null) && (obj is TemplateFileLocation) && Equals((TemplateFileLocation)obj);
-			}
-
-			public override int GetHashCode()
-			{
-				const int prime = 397;
-				int result = FileLocation.GetHashCode(); // hash for the location, combined with
-				result = (result * prime) ^ FileName.ToLower().GetHashCode(); // case-insensitive hash for the file name
-				return result;
-			}
-
-			#region IEquatable<TemplateFileLocation> Members
-
-			public bool Equals(TemplateFileLocation other)
-			{
-				return string.Equals(other.FileName, FileName, StringComparison.OrdinalIgnoreCase)
-					&& FileLocation.Equals(other.FileLocation);
-			}
-
-			#endregion
-		}
-
-		internal TemplateManifest() {}
-
-		/// <summary>
-		/// 
-		/// </summary>
-		public string HotDocsVersion { get; private set; }
-
-		/// <summary>
-		/// 
-		/// </summary>
-		public string TemplateId { get; private set; }
-
-		/// <summary>
-		/// 
-		/// </summary>
-		public string FileName { get; private set; }
-
-		/// <summary>
-		/// 
-		/// </summary>
-		public string EffectiveCmpFileName { get; private set; }
-
-		/// <summary>
-		/// 
-		/// </summary>
-		public DateTime? ExpirationDate { get; private set; }
-
-		/// <summary>
-		/// 
-		/// </summary>
-		public int? WarningDays { get; private set; }
-
-		/// <summary>
-		/// 
-		/// </summary>
-		public int? ExtensionDays { get; private set; }
-
-		/// <summary>
-		/// 
-		/// </summary>
-		public string Title { get; private set; }
-
-		/// <summary>
-		/// 
-		/// </summary>
-		public string Description { get; private set; }
-
-		/// <summary>
-		/// 
-		/// </summary>
-		public VariableInfo[] Variables { get; private set; }
-
-		/// <summary>
-		/// 
-		/// </summary>
-		public Dependency[] Dependencies { get; private set; }
-
-		/// <summary>
-		/// 
-		/// </summary>
-		public AdditionalFile[] AdditionalFiles { get; private set; }
-
-		/// <summary>
-		/// 
-		/// </summary>
-		public DataSource[] DataSources { get; private set; }
-
-		public static TemplateManifest ParseManifest(string templatePath, ManifestParseFlags parseFlags)
-		{
-			string fileName = Path.GetFileName(templatePath);
-			TemplateLocation fileLoc = new PathTemplateLocation(Path.GetDirectoryName(templatePath));
-
-			return ParseManifest(fileName, fileLoc, parseFlags);
-		}
-
-		// TODO: Condider re-writing this using an XmlReader so that the entire document does not need to be allocated in a DOM. Doing so
-		// should make processing template manifest files faster. For now using an XDocument to just get things done fast.
-<<<<<<< HEAD
-		/// <summary>
-		/// 
-		/// </summary>
-		/// <param name="templatePath"></param>
-		/// <param name="parseFlags"></param>
-		/// <returns></returns>
-		public static TemplateManifest ParseManifest(string templatePath, ManifestParseFlags parseFlags)
-=======
-		public static TemplateManifest ParseManifest(string fileName, TemplateLocation location, ManifestParseFlags parseFlags)
->>>>>>> 55c7113c
-		{
-			TemplateManifest templateManifest = new TemplateManifest();
-			TemplateFileLocation baseTemplateLoc = new TemplateFileLocation(fileName, location);
-
-			HashSet<VariableInfo> variables = GetHashSet<VariableInfo>(parseFlags, ManifestParseFlags.ParseVariables);
-			HashSet<Dependency> dependencies = GetHashSet<Dependency>(parseFlags, ManifestParseFlags.ParseDependencies);
-			HashSet<AdditionalFile> additionalFiles = GetHashSet<AdditionalFile>(parseFlags, ManifestParseFlags.ParseAdditionalFiles);
-			HashSet<DataSource> dataSources = GetHashSet<DataSource>(parseFlags, ManifestParseFlags.ParseDataSources);
-
-			Queue<TemplateFileLocation> templateQueue = new Queue<TemplateFileLocation>();
-			HashSet<TemplateFileLocation> processedTemplates = new HashSet<TemplateFileLocation>();
-
-			// Add the base template to the queue
-			templateQueue.Enqueue(baseTemplateLoc);
-
-			while (templateQueue.Count > 0)
-			{
-				TemplateFileLocation templateFileLoc = templateQueue.Dequeue();
-				if (!processedTemplates.Contains(templateFileLoc))
-				{
-					try
-					{
-						// Read the template manifest so that it can be parsed.
-						XDocument manifest = XDocument.Load(templateFileLoc.FileLocation.GetFile(GetManifestName(templateFileLoc.FileName)), LoadOptions.None);
-
-						if (templateFileLoc.Equals(baseTemplateLoc))
-						{
-							// Process the root templateManifest element.
-							templateManifest.HotDocsVersion = manifest.Root.Attribute("hotdocsVersion").Value;
-							templateManifest.TemplateId = manifest.Root.Attribute("templateId").Value;
-							templateManifest.FileName = manifest.Root.Attribute("fileName").Value;
-							templateManifest.EffectiveCmpFileName = manifest.Root.Attribute("effectiveCmpFile").Value;
-
-							if (manifest.Root.Attribute("expirationDate") != null)
-							{
-								templateManifest.ExpirationDate = DateTime.Parse(manifest.Root.Attribute("expirationDate").Value);
-
-								if (manifest.Root.Attribute("warningDays") != null)
-								{
-									templateManifest.WarningDays = int.Parse(manifest.Root.Attribute("warningDays").Value);
-								}
-
-								if (manifest.Root.Attribute("extensionDays") != null)
-								{
-									templateManifest.ExtensionDays = int.Parse(manifest.Root.Attribute("extensionDays").Value);
-								}
-							}
-
-							var titleElem = manifest.Root.Element(s_namespace + "title");
-							templateManifest.Title = (titleElem != null) ? titleElem.Value.Trim() : string.Empty;
-
-							var descriptionElem = manifest.Root.Element(s_namespace + "description");
-							templateManifest.Description = (descriptionElem != null) ? descriptionElem.Value.Trim() : string.Empty;
-						}
-
-						if (variables != null)
-						{
-							// Process the variables element.
-							var variablesElem = manifest.Root.Element(s_namespace + "variables");
-							if (variablesElem != null)
-							{
-								// Add any not yet encountered variable to the variables collection.
-								foreach (var variableElem in variablesElem.Elements(s_namespace + "variable"))
-								{
-									ValueType valueType;
-									switch (variableElem.Attribute("type").Value)
-									{
-										case "text":
-											valueType = ValueType.Text;
-											break;
-										case "number":
-											valueType = ValueType.Number;
-											break;
-										case "date":
-											valueType = ValueType.Date;
-											break;
-										case "trueFalse":
-											valueType = ValueType.TrueFalse;
-											break;
-										case "multipleChoice":
-											valueType = ValueType.MultipleChoice;
-											break;
-										default:
-											valueType = ValueType.Unknown;
-											break;
-									}
-									variables.Add(new VariableInfo(variableElem.Attribute("name").Value, valueType));
-								}
-							}
-						}
-
-						if (dependencies != null)
-						{
-							// Process the dependencies element.
-							var dependenciesElem = manifest.Root.Element(s_namespace + "dependencies");
-							if (dependenciesElem != null)
-							{
-								// Add any not yet encountered dependency to the dependencies collection.
-								foreach (var dependencyElem in dependenciesElem.Elements(s_namespace + "dependency"))
-								{
-									string hintPath = (dependencyElem.Attribute("hintPath") != null) ? dependencyElem.Attribute("hintPath").Value : null;
-
-									DependencyType dependencyType;
-									switch (dependencyElem.Attribute("type").Value)
-									{
-										case "baseCmpFile":
-											dependencyType = DependencyType.BaseCmpFile;
-											break;
-										case "pointedToCmpFile":
-											dependencyType = DependencyType.PointedToCmpFile;
-											break;
-										case "templateInsert":
-											dependencyType = DependencyType.TemplateInsert;
-											break;
-										case "clauseInsert":
-											dependencyType = DependencyType.ClauseInsert;
-											break;
-										case "clauseLibraryInsert":
-											dependencyType = DependencyType.ClauseLibraryInsert;
-											break;
-										case "imageInsert":
-											dependencyType = DependencyType.ImageInsert;
-											break;
-										case "interviewImage":
-											dependencyType = DependencyType.InterviewImage;
-											break;
-										case "assemble":
-											dependencyType = DependencyType.Assemble;
-											break;
-										case "publisherMapFile":
-											dependencyType = DependencyType.PublisherMapFile;
-											break;
-										case "userMapFile":
-											dependencyType = DependencyType.UserMapFile;
-											break;
-										case "additionalTemplate":
-											dependencyType = DependencyType.AdditionalTemplate;
-											break;
-										default:
-											throw new Exception(string.Format("Invalid dependency type '{0}'.", dependencyElem.Attribute("type").Value));
-									}
-									dependencies.Add(new Dependency(dependencyElem.Attribute("fileName").Value, hintPath, dependencyType));
-								}
-							}
-						}
-
-						if (additionalFiles != null)
-						{
-							// Process the additionalFiles element.
-							var additionalFilesElem = manifest.Root.Element(s_namespace + "additionalFiles");
-							if (additionalFilesElem != null)
-							{
-								// Add any not yet encountered additionalFile to the additionalFiles collection.
-								foreach (var fileElem in additionalFilesElem.Elements(s_namespace + "file"))
-								{
-									additionalFiles.Add(new AdditionalFile(fileElem.Attribute("fileName").Value));
-								}
-							}
-						}
-
-						if (dataSources != null)
-						{
-							// Process the dataSources element.
-							var dataSourcesElem = manifest.Root.Element(s_namespace + "dataSources");
-							if (dataSourcesElem != null)
-							{
-								// Add any not yet encountered dataSource to the dataSources collection.
-								foreach (var dataSourceElem in dataSourcesElem.Elements(s_namespace + "dataSource"))
-								{
-									DataSourceType dataSourceType;
-									switch (dataSourceElem.Attribute("type").Value)
-									{
-										case "currentAnswerFile":
-											dataSourceType = DataSourceType.CurrentAnswerFile;
-											break;
-										case "answerFile":
-											dataSourceType = DataSourceType.AnswerFile;
-											break;
-										case "databaseComponent":
-											dataSourceType = DataSourceType.DatabaseComponent;
-											break;
-										case "custom":
-											dataSourceType = DataSourceType.Custom;
-											break;
-										default:
-											throw new Exception(string.Format("Invalid data source type '{0}'.", dataSourceElem.Attribute("type").Value));
-									}
-
-									List<DataSourceField> dataSourceFields = new List<DataSourceField>();
-									foreach (var dataSourceFieldElem in dataSourceElem.Elements(s_namespace + "dataSourceField"))
-									{
-										DataSourceFieldType fieldType;
-										switch (dataSourceFieldElem.Attribute("type").Value)
-										{
-											case "text":
-												fieldType = DataSourceFieldType.Text;
-												break;
-											case "number":
-												fieldType = DataSourceFieldType.Number;
-												break;
-											case "date":
-												fieldType = DataSourceFieldType.Date;
-												break;
-											case "trueFalse":
-												fieldType = DataSourceFieldType.TrueFalse;
-												break;
-											default:
-												throw new Exception(string.Format("Invalid data source field type '{0}'.", dataSourceFieldElem.Attribute("type").Value));
-										}
-
-										DataSourceBackfillType backfillType;
-										switch (dataSourceFieldElem.Attribute("backfill").Value)
-										{
-											case "never":
-												backfillType = DataSourceBackfillType.Never;
-												break;
-											case "always":
-												backfillType = DataSourceBackfillType.Always;
-												break;
-											case "prompt":
-												backfillType = DataSourceBackfillType.Prompt;
-												break;
-											case "doNotAllow":
-												backfillType = DataSourceBackfillType.DoNotAllow;
-												break;
-											default:
-												throw new Exception(string.Format("Invalid data source backfill type '{0}'.", dataSourceFieldElem.Attribute("backfill").Value));
-										}
-
-										bool isKey = (dataSourceFieldElem.Attribute("isKey") != null) ? Convert.ToBoolean(dataSourceFieldElem.Attribute("isKey").Value) : false;
-
-										dataSourceFields.Add(new DataSourceField(dataSourceFieldElem.Attribute("sourceName").Value, fieldType, backfillType, isKey));
-									}
-									dataSources.Add(new DataSource(dataSourceElem.Attribute("id").Value, dataSourceElem.Attribute("name").Value,
-										dataSourceType, dataSourceFields.ToArray()));
-								}
-							}
-						}
-
-						if ((parseFlags & ManifestParseFlags.ParseRecursively) == ManifestParseFlags.ParseRecursively)
-						{
-							// Add any referenced templates to the template queue.
-							var dependenciesElem = manifest.Root.Element(s_namespace + "dependencies");
-							if (dependenciesElem != null)
-							{
-								var templateDependencies = from d in dependenciesElem.Elements(s_namespace + "dependency")
-														   let type = d.Attribute("type").Value
-														   where type == "templateInsert" || type == "additionalTemplate"
-														   select d;
-
-								foreach (var templateDependency in templateDependencies)
-								{
-									templateQueue.Enqueue(GetDependencyFileLocation(baseTemplateLoc, 
-										(templateDependency.Attribute("hintPath") != null) ? templateDependency.Attribute("hintPath").Value : null, 
-										templateDependency.Attribute("fileName").Value));
-								}
-							}
-
-							// Mark the template as processed so that its manifest will not get processed again.
-							processedTemplates.Add(templateFileLoc);
-						}
-					}
-					catch (Exception e)
-					{
-						string errorText = String.Format("Failed to read the manifest file for the template:\r\n\r\n     {0}     \r\n\r\n" +
-							"The following error occurred:\r\n\r\n     {1}     ", templateFileLoc.FileName, e.Message);
-						throw new Exception(errorText, e);
-					}
-				}
-			}
-
-			if (variables != null)
-				templateManifest.Variables = variables.ToArray();
-
-			if (dependencies != null)
-				templateManifest.Dependencies = dependencies.ToArray();
-
-			if (additionalFiles != null)
-				templateManifest.AdditionalFiles = additionalFiles.ToArray();
-
-			if (dataSources != null)
-				templateManifest.DataSources = dataSources.ToArray();
-
-			return templateManifest;
-		}
-
-		private static HashSet<T> GetHashSet<T>(ManifestParseFlags parseFlags, ManifestParseFlags flag) where T : class
-		{
-			return ((parseFlags & flag) == flag) ? new HashSet<T>() : null;
-		}
-
-		private static string GetManifestName(string itemName)
-		{
-			// If the passed file name appears to already be a manifest file name then just use it.
-			if (itemName.EndsWith(".manifest.xml", StringComparison.OrdinalIgnoreCase))
-				return itemName;
-
-			return itemName + ".manifest.xml";
-		}
-
-		private static TemplateFileLocation GetDependencyFileLocation(TemplateFileLocation itemLoc, string hintPath, string fileName)
-		{
-			if (!string.IsNullOrEmpty(hintPath))
-			{
-				// A hint path was specified. Use it to locate the dependent file.
-				return new TemplateFileLocation(Path.Combine(hintPath, fileName));
-			}
-			else
-			{
-				// No hint path was specified. Assume the dependent template is in the same folder as the main (item) template.
-				return new TemplateFileLocation(fileName, itemLoc.FileLocation);
-			}
-		}
-
-	}
-}
+﻿/* Copyright (c) 2013, HotDocs Limited
+   Use, modification and redistribution of this source is subject
+   to the New BSD License as set out in LICENSE.TXT. */
+
+using System;
+using System.Collections.Generic;
+using System.IO;
+using System.Linq;
+using System.Xml.Linq;
+
+namespace HotDocs.Sdk
+{
+	/// <summary>
+	/// These flags specify which portions of a template manifest (or manifests) should be parsed (when calling ParseManifest).
+	/// </summary>
+	[Flags]
+	public enum ManifestParseFlags
+	{
+		/// <summary>
+		/// Find the basic metadata about a template: its version, title, description, effective component file, expiration date, etc.
+		/// </summary>
+		ParseTemplateInfo		= 0x0001,
+		/// <summary>
+		/// Find the variables that are used by the template or its interview.
+		/// </summary>
+		ParseVariables			= 0x0002,
+		/// <summary>
+		/// Find the dependencies this template has on other templates, component files, images, etc.
+		/// </summary>
+		ParseDependencies		= 0x0004,
+		/// <summary>
+		/// Find additional dependencies this template may have on other files that are not typically managed by HotDocs.
+		/// </summary>
+		ParseAdditionalFiles	= 0x0008,
+		/// <summary>
+		/// Find the answer sources used in this template.
+		/// </summary>
+		ParseDataSources		= 0x0010,
+		/// <summary>
+		/// When this flag is set, information will be compiled by recursively parsing the manifests for this template
+		/// and any templates inserted by this one as well.
+		/// </summary>
+		ParseRecursively		= 0x0020,
+		/// <summary>
+		/// Reads and parses all available information in the manifest.
+		/// </summary>
+		ParseAll				= ParseVariables|ParseDependencies|ParseAdditionalFiles|ParseDataSources
+	};
+
+	/// <summary>
+	/// 
+	/// </summary>
+	public enum DataSourceFieldType
+	{
+		/// <summary></summary>
+		Text,
+		/// <summary></summary>
+		Number,
+		/// <summary></summary>
+		Date,
+		/// <summary></summary>
+		TrueFalse
+	};
+
+	/// <summary>
+	/// 
+	/// </summary>
+	public enum DataSourceBackfillType
+	{
+		/// <summary></summary>
+		Never,
+		/// <summary></summary>
+		Always,
+		/// <summary></summary>
+		Prompt,
+		/// <summary></summary>
+		DoNotAllow
+	};
+
+	/// <summary>
+	/// 
+	/// </summary>
+	public enum DataSourceType
+	{
+		/// <summary></summary>
+		CurrentAnswerFile,
+		/// <summary></summary>
+		AnswerFile,
+		/// <summary></summary>
+		DatabaseComponent,
+		/// <summary></summary>
+		Custom
+	};
+
+	/// <summary>
+	/// 
+	/// </summary>
+	public class VariableInfo : IEquatable<VariableInfo>, IComparable<VariableInfo>
+	{
+		private string _key;
+
+		internal VariableInfo(string name, ValueType valueType)
+		{
+			if (string.IsNullOrEmpty(name))
+				throw new ArgumentNullException("name");
+
+			Name = name;
+			Type = valueType;
+
+			_key = Name + Type.ToString();
+		}
+
+		/// <summary>
+		/// 
+		/// </summary>
+		public string Name { get; private set; }
+
+		/// <summary>
+		/// 
+		/// </summary>
+		public ValueType Type { get; private set; }
+		
+		/// <summary>
+		/// 
+		/// </summary>
+		/// <param name="obj"></param>
+		/// <returns></returns>
+		public override bool Equals(object obj)
+		{
+			return (obj != null) && (obj is VariableInfo) && Equals((VariableInfo)obj);
+		}
+
+		/// <summary>
+		/// 
+		/// </summary>
+		/// <returns></returns>
+		public override int GetHashCode()
+		{
+			return _key.GetHashCode();
+		}
+
+		/// <summary>
+		/// 
+		/// </summary>
+		/// <returns></returns>
+		public override string ToString()
+		{
+			return String.Format("Name: {0}  AnswerType: {1}", Name, Type);
+		}
+
+		#region IEquatable<Variable> Members
+
+		/// <summary>
+		/// 
+		/// </summary>
+		/// <param name="other"></param>
+		/// <returns></returns>
+		public bool Equals(VariableInfo other)
+		{
+			return CompareTo(other) == 0;
+		}
+
+		#endregion
+
+		#region IComparable<Variable> Members
+
+		/// <summary>
+		/// 
+		/// </summary>
+		/// <param name="other"></param>
+		/// <returns></returns>
+		public int CompareTo(VariableInfo other)
+		{
+			return string.CompareOrdinal(other._key, _key);
+		}
+
+		#endregion
+	}
+
+	/// <summary>
+	/// 
+	/// </summary>
+	public class AdditionalFile : IEquatable<AdditionalFile>, IComparable<AdditionalFile>
+	{
+		internal AdditionalFile(string fileName)
+		{
+			if (string.IsNullOrEmpty(fileName))
+				throw new ArgumentNullException("fileName");
+
+			FileName = fileName;
+		}
+
+		/// <summary>
+		/// 
+		/// </summary>
+		public string FileName { get; private set; }
+
+		/// <summary>
+		/// 
+		/// </summary>
+		/// <param name="obj"></param>
+		/// <returns></returns>
+		public override bool Equals(object obj)
+		{
+			return (obj != null) && (obj is AdditionalFile) && Equals((AdditionalFile)obj);
+		}
+
+		/// <summary>
+		/// 
+		/// </summary>
+		/// <returns></returns>
+		public override int GetHashCode()
+		{
+			return FileName.ToLower().GetHashCode();
+		}
+
+		/// <summary>
+		/// 
+		/// </summary>
+		/// <returns></returns>
+		public override string ToString()
+		{
+			return String.Format("FileName: {0}", FileName);
+		}
+
+		#region IEquatable<AdditionalFile> Members
+
+		/// <summary>
+		/// 
+		/// </summary>
+		/// <param name="other"></param>
+		/// <returns></returns>
+		public bool Equals(AdditionalFile other)
+		{
+			return CompareTo(other) == 0;
+		}
+
+		#endregion
+
+		#region IComparable<AdditionalFile> Members
+
+		/// <summary>
+		/// 
+		/// </summary>
+		/// <param name="other"></param>
+		/// <returns></returns>
+		public int CompareTo(AdditionalFile other)
+		{
+			return string.Compare(other.FileName, FileName, true);
+		}
+
+		#endregion
+	}
+
+	/// <summary>
+	/// 
+	/// </summary>
+	public class DataSourceField
+	{
+		internal DataSourceField(string sourceName, DataSourceFieldType fieldType, DataSourceBackfillType backfillType, bool isKey)
+		{
+			if (string.IsNullOrEmpty(sourceName))
+				throw new ArgumentNullException("sourceName");
+
+			SourceName = sourceName;
+			FieldType = fieldType;
+			BackfillType = backfillType;
+			IsKey = isKey;
+		}
+
+		/// <summary>
+		/// 
+		/// </summary>
+		public string SourceName { get; private set; }
+
+		/// <summary>
+		/// 
+		/// </summary>
+		public DataSourceFieldType FieldType { get; private set; }
+
+		/// <summary>
+		/// 
+		/// </summary>
+		public DataSourceBackfillType BackfillType { get; private set; }
+
+		/// <summary>
+		/// 
+		/// </summary>
+		public bool IsKey { get; private set; }
+	}
+
+	/// <summary>
+	/// 
+	/// </summary>
+	public class DataSource : IEquatable<DataSource>, IComparable<DataSource>
+	{
+		internal DataSource(string id, string name, DataSourceType type, DataSourceField[] fields)
+		{
+			if (string.IsNullOrEmpty(id))
+				throw new ArgumentNullException("id");
+			if (string.IsNullOrEmpty(name))
+				throw new ArgumentNullException("name");
+
+			Id = id;
+			Name = name;
+			Type = type;
+			Fields = fields;
+		}
+
+		/// <summary>
+		/// 
+		/// </summary>
+		public string Id { get; private set; }
+
+		/// <summary>
+		/// 
+		/// </summary>
+		public string Name { get; private set; }
+
+		/// <summary>
+		/// 
+		/// </summary>
+		public DataSourceType Type { get; private set; }
+
+		/// <summary>
+		/// 
+		/// </summary>
+		public DataSourceField[] Fields { get; private set; }
+
+		/// <summary>
+		/// 
+		/// </summary>
+		/// <param name="obj"></param>
+		/// <returns></returns>
+		public override bool Equals(object obj)
+		{
+			return (obj != null) && (obj is DataSource) && Equals((DataSource)obj);
+		}
+
+		/// <summary>
+		/// 
+		/// </summary>
+		/// <returns></returns>
+		public override int GetHashCode()
+		{
+			return Id.GetHashCode();
+		}
+
+		/// <summary>
+		/// 
+		/// </summary>
+		/// <returns></returns>
+		public override string ToString()
+		{
+			return String.Format("Id: {0}  Name: {1}  Type: {2}", Id, Name, Type);
+		}
+
+		#region IEquatable<DataSource> Members
+
+		/// <summary>
+		/// 
+		/// </summary>
+		/// <param name="other"></param>
+		/// <returns></returns>
+		public bool Equals(DataSource other)
+		{
+			return CompareTo(other) == 0;
+		}
+
+		#endregion
+
+		#region IComparable<DataSource> Members
+
+		/// <summary>
+		/// 
+		/// </summary>
+		/// <param name="other"></param>
+		/// <returns></returns>
+		public int CompareTo(DataSource other)
+		{
+			return string.CompareOrdinal(other.Id, Id);
+		}
+
+		#endregion
+	}
+
+	/// <summary>
+	/// 
+	/// </summary>
+	public class TemplateManifest
+	{
+		private static readonly XNamespace s_namespace = "http://www.hotdocs.com/schemas/template_manifest/2012";
+
+		private struct TemplateFileLocation : IEquatable<TemplateFileLocation>
+		{
+			private string _fileName;
+			private TemplateLocation _fileLocation;
+
+			internal TemplateFileLocation(string fileName, TemplateLocation location)
+			{
+				_fileName = fileName;
+				_fileLocation = location;
+			}
+
+			internal TemplateFileLocation(string filePath)
+			{
+				_fileName = Path.GetFileName(filePath);
+				_fileLocation = new PathTemplateLocation(Path.GetDirectoryName(filePath));
+			}
+
+			internal string FileName
+			{
+				get { return _fileName; }
+			}
+
+			internal TemplateLocation FileLocation
+			{
+				get { return _fileLocation; }
+			}
+
+			public override bool Equals(object obj)
+			{
+				return (obj != null) && (obj is TemplateFileLocation) && Equals((TemplateFileLocation)obj);
+			}
+
+			public override int GetHashCode()
+			{
+				const int prime = 397;
+				int result = FileLocation.GetHashCode(); // hash for the location, combined with
+				result = (result * prime) ^ FileName.ToLower().GetHashCode(); // case-insensitive hash for the file name
+				return result;
+			}
+
+			#region IEquatable<TemplateFileLocation> Members
+
+			public bool Equals(TemplateFileLocation other)
+			{
+				return string.Equals(other.FileName, FileName, StringComparison.OrdinalIgnoreCase)
+					&& FileLocation.Equals(other.FileLocation);
+			}
+
+			#endregion
+		}
+
+		internal TemplateManifest() {}
+
+		/// <summary>
+		/// 
+		/// </summary>
+		public string HotDocsVersion { get; private set; }
+
+		/// <summary>
+		/// 
+		/// </summary>
+		public string TemplateId { get; private set; }
+
+		/// <summary>
+		/// 
+		/// </summary>
+		public string FileName { get; private set; }
+
+		/// <summary>
+		/// 
+		/// </summary>
+		public string EffectiveCmpFileName { get; private set; }
+
+		/// <summary>
+		/// 
+		/// </summary>
+		public DateTime? ExpirationDate { get; private set; }
+
+		/// <summary>
+		/// 
+		/// </summary>
+		public int? WarningDays { get; private set; }
+
+		/// <summary>
+		/// 
+		/// </summary>
+		public int? ExtensionDays { get; private set; }
+
+		/// <summary>
+		/// 
+		/// </summary>
+		public string Title { get; private set; }
+
+		/// <summary>
+		/// 
+		/// </summary>
+		public string Description { get; private set; }
+
+		/// <summary>
+		/// 
+		/// </summary>
+		public VariableInfo[] Variables { get; private set; }
+
+		/// <summary>
+		/// 
+		/// </summary>
+		public Dependency[] Dependencies { get; private set; }
+
+		/// <summary>
+		/// 
+		/// </summary>
+		public AdditionalFile[] AdditionalFiles { get; private set; }
+
+		/// <summary>
+		/// 
+		/// </summary>
+		public DataSource[] DataSources { get; private set; }
+
+		public static TemplateManifest ParseManifest(string templatePath, ManifestParseFlags parseFlags)
+		{
+			string fileName = Path.GetFileName(templatePath);
+			TemplateLocation fileLoc = new PathTemplateLocation(Path.GetDirectoryName(templatePath));
+
+			return ParseManifest(fileName, fileLoc, parseFlags);
+		}
+
+		// TODO: Condider re-writing this using an XmlReader so that the entire document does not need to be allocated in a DOM. Doing so
+		// should make processing template manifest files faster. For now using an XDocument to just get things done fast.
+		/// <summary>
+		
+		/// 
+		/// </summary>
+		/// <param name="templatePath"></param>
+		/// <param name="parseFlags"></param>
+		/// <returns></returns>
+		public static TemplateManifest ParseManifest(string fileName, TemplateLocation location, ManifestParseFlags parseFlags)
+		{
+			TemplateManifest templateManifest = new TemplateManifest();
+			TemplateFileLocation baseTemplateLoc = new TemplateFileLocation(fileName, location);
+
+			HashSet<VariableInfo> variables = GetHashSet<VariableInfo>(parseFlags, ManifestParseFlags.ParseVariables);
+			HashSet<Dependency> dependencies = GetHashSet<Dependency>(parseFlags, ManifestParseFlags.ParseDependencies);
+			HashSet<AdditionalFile> additionalFiles = GetHashSet<AdditionalFile>(parseFlags, ManifestParseFlags.ParseAdditionalFiles);
+			HashSet<DataSource> dataSources = GetHashSet<DataSource>(parseFlags, ManifestParseFlags.ParseDataSources);
+
+			Queue<TemplateFileLocation> templateQueue = new Queue<TemplateFileLocation>();
+			HashSet<TemplateFileLocation> processedTemplates = new HashSet<TemplateFileLocation>();
+
+			// Add the base template to the queue
+			templateQueue.Enqueue(baseTemplateLoc);
+
+			while (templateQueue.Count > 0)
+			{
+				TemplateFileLocation templateFileLoc = templateQueue.Dequeue();
+				if (!processedTemplates.Contains(templateFileLoc))
+				{
+					try
+					{
+						// Read the template manifest so that it can be parsed.
+						XDocument manifest = XDocument.Load(templateFileLoc.FileLocation.GetFile(GetManifestName(templateFileLoc.FileName)), LoadOptions.None);
+
+						if (templateFileLoc.Equals(baseTemplateLoc))
+						{
+							// Process the root templateManifest element.
+							templateManifest.HotDocsVersion = manifest.Root.Attribute("hotdocsVersion").Value;
+							templateManifest.TemplateId = manifest.Root.Attribute("templateId").Value;
+							templateManifest.FileName = manifest.Root.Attribute("fileName").Value;
+							templateManifest.EffectiveCmpFileName = manifest.Root.Attribute("effectiveCmpFile").Value;
+
+							if (manifest.Root.Attribute("expirationDate") != null)
+							{
+								templateManifest.ExpirationDate = DateTime.Parse(manifest.Root.Attribute("expirationDate").Value);
+
+								if (manifest.Root.Attribute("warningDays") != null)
+								{
+									templateManifest.WarningDays = int.Parse(manifest.Root.Attribute("warningDays").Value);
+								}
+
+								if (manifest.Root.Attribute("extensionDays") != null)
+								{
+									templateManifest.ExtensionDays = int.Parse(manifest.Root.Attribute("extensionDays").Value);
+								}
+							}
+
+							var titleElem = manifest.Root.Element(s_namespace + "title");
+							templateManifest.Title = (titleElem != null) ? titleElem.Value.Trim() : string.Empty;
+
+							var descriptionElem = manifest.Root.Element(s_namespace + "description");
+							templateManifest.Description = (descriptionElem != null) ? descriptionElem.Value.Trim() : string.Empty;
+						}
+
+						if (variables != null)
+						{
+							// Process the variables element.
+							var variablesElem = manifest.Root.Element(s_namespace + "variables");
+							if (variablesElem != null)
+							{
+								// Add any not yet encountered variable to the variables collection.
+								foreach (var variableElem in variablesElem.Elements(s_namespace + "variable"))
+								{
+									ValueType valueType;
+									switch (variableElem.Attribute("type").Value)
+									{
+										case "text":
+											valueType = ValueType.Text;
+											break;
+										case "number":
+											valueType = ValueType.Number;
+											break;
+										case "date":
+											valueType = ValueType.Date;
+											break;
+										case "trueFalse":
+											valueType = ValueType.TrueFalse;
+											break;
+										case "multipleChoice":
+											valueType = ValueType.MultipleChoice;
+											break;
+										default:
+											valueType = ValueType.Unknown;
+											break;
+									}
+									variables.Add(new VariableInfo(variableElem.Attribute("name").Value, valueType));
+								}
+							}
+						}
+
+						if (dependencies != null)
+						{
+							// Process the dependencies element.
+							var dependenciesElem = manifest.Root.Element(s_namespace + "dependencies");
+							if (dependenciesElem != null)
+							{
+								// Add any not yet encountered dependency to the dependencies collection.
+								foreach (var dependencyElem in dependenciesElem.Elements(s_namespace + "dependency"))
+								{
+									string hintPath = (dependencyElem.Attribute("hintPath") != null) ? dependencyElem.Attribute("hintPath").Value : null;
+
+									DependencyType dependencyType;
+									switch (dependencyElem.Attribute("type").Value)
+									{
+										case "baseCmpFile":
+											dependencyType = DependencyType.BaseCmpFile;
+											break;
+										case "pointedToCmpFile":
+											dependencyType = DependencyType.PointedToCmpFile;
+											break;
+										case "templateInsert":
+											dependencyType = DependencyType.TemplateInsert;
+											break;
+										case "clauseInsert":
+											dependencyType = DependencyType.ClauseInsert;
+											break;
+										case "clauseLibraryInsert":
+											dependencyType = DependencyType.ClauseLibraryInsert;
+											break;
+										case "imageInsert":
+											dependencyType = DependencyType.ImageInsert;
+											break;
+										case "interviewImage":
+											dependencyType = DependencyType.InterviewImage;
+											break;
+										case "assemble":
+											dependencyType = DependencyType.Assemble;
+											break;
+										case "publisherMapFile":
+											dependencyType = DependencyType.PublisherMapFile;
+											break;
+										case "userMapFile":
+											dependencyType = DependencyType.UserMapFile;
+											break;
+										case "additionalTemplate":
+											dependencyType = DependencyType.AdditionalTemplate;
+											break;
+										default:
+											throw new Exception(string.Format("Invalid dependency type '{0}'.", dependencyElem.Attribute("type").Value));
+									}
+									dependencies.Add(new Dependency(dependencyElem.Attribute("fileName").Value, hintPath, dependencyType));
+								}
+							}
+						}
+
+						if (additionalFiles != null)
+						{
+							// Process the additionalFiles element.
+							var additionalFilesElem = manifest.Root.Element(s_namespace + "additionalFiles");
+							if (additionalFilesElem != null)
+							{
+								// Add any not yet encountered additionalFile to the additionalFiles collection.
+								foreach (var fileElem in additionalFilesElem.Elements(s_namespace + "file"))
+								{
+									additionalFiles.Add(new AdditionalFile(fileElem.Attribute("fileName").Value));
+								}
+							}
+						}
+
+						if (dataSources != null)
+						{
+							// Process the dataSources element.
+							var dataSourcesElem = manifest.Root.Element(s_namespace + "dataSources");
+							if (dataSourcesElem != null)
+							{
+								// Add any not yet encountered dataSource to the dataSources collection.
+								foreach (var dataSourceElem in dataSourcesElem.Elements(s_namespace + "dataSource"))
+								{
+									DataSourceType dataSourceType;
+									switch (dataSourceElem.Attribute("type").Value)
+									{
+										case "currentAnswerFile":
+											dataSourceType = DataSourceType.CurrentAnswerFile;
+											break;
+										case "answerFile":
+											dataSourceType = DataSourceType.AnswerFile;
+											break;
+										case "databaseComponent":
+											dataSourceType = DataSourceType.DatabaseComponent;
+											break;
+										case "custom":
+											dataSourceType = DataSourceType.Custom;
+											break;
+										default:
+											throw new Exception(string.Format("Invalid data source type '{0}'.", dataSourceElem.Attribute("type").Value));
+									}
+
+									List<DataSourceField> dataSourceFields = new List<DataSourceField>();
+									foreach (var dataSourceFieldElem in dataSourceElem.Elements(s_namespace + "dataSourceField"))
+									{
+										DataSourceFieldType fieldType;
+										switch (dataSourceFieldElem.Attribute("type").Value)
+										{
+											case "text":
+												fieldType = DataSourceFieldType.Text;
+												break;
+											case "number":
+												fieldType = DataSourceFieldType.Number;
+												break;
+											case "date":
+												fieldType = DataSourceFieldType.Date;
+												break;
+											case "trueFalse":
+												fieldType = DataSourceFieldType.TrueFalse;
+												break;
+											default:
+												throw new Exception(string.Format("Invalid data source field type '{0}'.", dataSourceFieldElem.Attribute("type").Value));
+										}
+
+										DataSourceBackfillType backfillType;
+										switch (dataSourceFieldElem.Attribute("backfill").Value)
+										{
+											case "never":
+												backfillType = DataSourceBackfillType.Never;
+												break;
+											case "always":
+												backfillType = DataSourceBackfillType.Always;
+												break;
+											case "prompt":
+												backfillType = DataSourceBackfillType.Prompt;
+												break;
+											case "doNotAllow":
+												backfillType = DataSourceBackfillType.DoNotAllow;
+												break;
+											default:
+												throw new Exception(string.Format("Invalid data source backfill type '{0}'.", dataSourceFieldElem.Attribute("backfill").Value));
+										}
+
+										bool isKey = (dataSourceFieldElem.Attribute("isKey") != null) ? Convert.ToBoolean(dataSourceFieldElem.Attribute("isKey").Value) : false;
+
+										dataSourceFields.Add(new DataSourceField(dataSourceFieldElem.Attribute("sourceName").Value, fieldType, backfillType, isKey));
+									}
+									dataSources.Add(new DataSource(dataSourceElem.Attribute("id").Value, dataSourceElem.Attribute("name").Value,
+										dataSourceType, dataSourceFields.ToArray()));
+								}
+							}
+						}
+
+						if ((parseFlags & ManifestParseFlags.ParseRecursively) == ManifestParseFlags.ParseRecursively)
+						{
+							// Add any referenced templates to the template queue.
+							var dependenciesElem = manifest.Root.Element(s_namespace + "dependencies");
+							if (dependenciesElem != null)
+							{
+								var templateDependencies = from d in dependenciesElem.Elements(s_namespace + "dependency")
+														   let type = d.Attribute("type").Value
+														   where type == "templateInsert" || type == "additionalTemplate"
+														   select d;
+
+								foreach (var templateDependency in templateDependencies)
+								{
+									templateQueue.Enqueue(GetDependencyFileLocation(baseTemplateLoc, 
+										(templateDependency.Attribute("hintPath") != null) ? templateDependency.Attribute("hintPath").Value : null, 
+										templateDependency.Attribute("fileName").Value));
+								}
+							}
+
+							// Mark the template as processed so that its manifest will not get processed again.
+							processedTemplates.Add(templateFileLoc);
+						}
+					}
+					catch (Exception e)
+					{
+						string errorText = String.Format("Failed to read the manifest file for the template:\r\n\r\n     {0}     \r\n\r\n" +
+							"The following error occurred:\r\n\r\n     {1}     ", templateFileLoc.FileName, e.Message);
+						throw new Exception(errorText, e);
+					}
+				}
+			}
+
+			if (variables != null)
+				templateManifest.Variables = variables.ToArray();
+
+			if (dependencies != null)
+				templateManifest.Dependencies = dependencies.ToArray();
+
+			if (additionalFiles != null)
+				templateManifest.AdditionalFiles = additionalFiles.ToArray();
+
+			if (dataSources != null)
+				templateManifest.DataSources = dataSources.ToArray();
+
+			return templateManifest;
+		}
+
+		private static HashSet<T> GetHashSet<T>(ManifestParseFlags parseFlags, ManifestParseFlags flag) where T : class
+		{
+			return ((parseFlags & flag) == flag) ? new HashSet<T>() : null;
+		}
+
+		private static string GetManifestName(string itemName)
+		{
+			// If the passed file name appears to already be a manifest file name then just use it.
+			if (itemName.EndsWith(".manifest.xml", StringComparison.OrdinalIgnoreCase))
+				return itemName;
+
+			return itemName + ".manifest.xml";
+		}
+
+		private static TemplateFileLocation GetDependencyFileLocation(TemplateFileLocation itemLoc, string hintPath, string fileName)
+		{
+			if (!string.IsNullOrEmpty(hintPath))
+			{
+				// A hint path was specified. Use it to locate the dependent file.
+				return new TemplateFileLocation(Path.Combine(hintPath, fileName));
+			}
+			else
+			{
+				// No hint path was specified. Assume the dependent template is in the same folder as the main (item) template.
+				return new TemplateFileLocation(fileName, itemLoc.FileLocation);
+			}
+		}
+
+	}
+}