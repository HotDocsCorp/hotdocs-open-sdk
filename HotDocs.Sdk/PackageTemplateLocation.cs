--- conflicted
+++ resolved
@@ -1,53 +1,48 @@
-﻿/* Copyright (c) 2013, HotDocs Limited
-   Use, modification and redistribution of this source is subject
-   to the New BSD License as set out in LICENSE.TXT. */
-
-//TODO: Add appropriate unit tests.
-
-using System;
-using System.IO;
-
-namespace HotDocs.Sdk
-{
-	/// <summary>
-	/// <c>PackageTemplateLocation</c> is the base class representing all template locations where
-	/// the template resides in a package. This class provides access to the package ID, the package
-	/// manifest, and the package itself.
-	/// </summary>
-	public abstract class PackageTemplateLocation : TemplateLocation
-	{
-		/// <summary>
-		/// Construct a <c>PackageTemplateLocation</c> object representing a package with the specified ID.
-		/// </summary>
-		/// <param name="packageID">The ID of the package.</param>
-		public PackageTemplateLocation(string packageID)
-		{
-<<<<<<< HEAD
-			if (packageID == "" || packageID == null)
-				throw new Exception("Invalid package ID.");
-=======
-			if (packageID == null)
-				throw new ArgumentNullException();
-
-			if (packageID == String.Empty)
-				throw new ArgumentException();
-
->>>>>>> 55c7113c
-			PackageID = packageID;
-		}
-		/// <summary>
-		/// Returns a stream for the package.
-		/// </summary>
-		/// <returns></returns>
-		public abstract Stream GetPackageStream();
-		/// <summary>
-		/// Returns a manifest for the package.
-		/// </summary>
-		/// <returns></returns>
-		public abstract TemplatePackageManifest GetPackageManifest();
-		/// <summary>
-		/// Returns the package ID.
-		/// </summary>
-		public string PackageID { get; protected set; }
-	}
-}
+﻿/* Copyright (c) 2013, HotDocs Limited
+   Use, modification and redistribution of this source is subject
+   to the New BSD License as set out in LICENSE.TXT. */
+
+//TODO: Add appropriate unit tests.
+
+using System;
+using System.IO;
+
+namespace HotDocs.Sdk
+{
+	/// <summary>
+	/// <c>PackageTemplateLocation</c> is the base class representing all template locations where
+	/// the template resides in a package. This class provides access to the package ID, the package
+	/// manifest, and the package itself.
+	/// </summary>
+	public abstract class PackageTemplateLocation : TemplateLocation
+	{
+		/// <summary>
+		/// Construct a <c>PackageTemplateLocation</c> object representing a package with the specified ID.
+		/// </summary>
+		/// <param name="packageID">The ID of the package.</param>
+		public PackageTemplateLocation(string packageID)
+		{
+			if (packageID == null)
+				throw new ArgumentNullException();
+
+			if (packageID == String.Empty)
+				throw new ArgumentException();
+
+			PackageID = packageID;
+		}
+		/// <summary>
+		/// Returns a stream for the package.
+		/// </summary>
+		/// <returns></returns>
+		public abstract Stream GetPackageStream();
+		/// <summary>
+		/// Returns a manifest for the package.
+		/// </summary>
+		/// <returns></returns>
+		public abstract TemplatePackageManifest GetPackageManifest();
+		/// <summary>
+		/// Returns the package ID.
+		/// </summary>
+		public string PackageID { get; protected set; }
+	}
+}