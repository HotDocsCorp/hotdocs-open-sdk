--- conflicted
+++ resolved
@@ -1,160 +1,158 @@
-﻿/* Copyright (c) 2013, HotDocs Limited
-   Use, modification and redistribution of this source is subject
-   to the New BSD License as set out in LICENSE.TXT. */
-
-//TODO: Add XML comments where missing.
-//TODO: Add method parameter validation.
-//TODO: Add appropriate unit tests.
-
-using System;
-using System.IO;
-
-namespace HotDocs.Sdk
-{
-<<<<<<< HEAD
-	/// <summary>
-	/// 
-	/// </summary>
-	public class PackagePathTemplateLocation : PackageTemplateLocation
-=======
-	public class PackagePathTemplateLocation : PackageTemplateLocation, IEquatable<PackagePathTemplateLocation>
->>>>>>> 55c7113c
-	{
-		/// <summary>
-		/// 
-		/// </summary>
-		/// <param name="packageID"></param>
-		/// <param name="packagePath"></param>
-		public PackagePathTemplateLocation(string packageID, string packagePath) : base(packageID)
-		{
-			if (!File.Exists(packagePath))
-				throw new Exception("The package does not exist.");
-
-			PackagePath = packagePath;
-		}
-
-		/// <summary>
-		/// 
-		/// </summary>
-		/// <returns></returns>
-		public override TemplateLocation Duplicate()
-		{
-			PackagePathTemplateLocation location = new PackagePathTemplateLocation(PackageID, PackagePath);
-			location._templateDir = _templateDir;
-			return location;
-		}
-
-		public override bool Equals(object obj)
-		{
-			return (obj != null) && (obj is PackagePathTemplateLocation) && Equals((PackagePathTemplateLocation)obj);
-		}
-
-		public override int GetHashCode()
-		{
-			const int prime = 397;
-			int result = PackagePath.ToLower().GetHashCode(); // package path must be case-insensitive
-			result = (result * prime) ^ PackageID.GetHashCode(); // combine the hashes
-			return result;
-		}
-
-		#region IEquatable<PackagePathTemplateLocation> Members
-
-		public bool Equals(PackagePathTemplateLocation other)
-		{
-			if (other == null)
-				return false;
-			return string.Equals(PackageID, other.PackageID, StringComparison.Ordinal)
-				&& string.Equals(_templateDir, other._templateDir, StringComparison.OrdinalIgnoreCase);
-		}
-
-		#endregion
-
-		//TODO: Handle readonly files.
-		//TODO: Don't extract the files to disk if they aren't already.
-		/// <summary>
-		/// 
-		/// </summary>
-		/// <param name="fileName"></param>
-		/// <returns></returns>
-		public override Stream GetFile(string fileName)
-		{
-			string filePath = Path.Combine(GetTemplateDirectory(), fileName);
-			return new FileStream(filePath, FileMode.Open);
-		}
-
-		/// <summary>
-		/// 
-		/// </summary>
-		/// <returns></returns>
-		public override string GetTemplateDirectory()
-		{
-			if (_templateDir != null && Directory.Exists(_templateDir))
-				return _templateDir;
-			if (!File.Exists(PackagePath))
-				throw new Exception("The package does not exist.");
-
-			string folder = Path.Combine(Path.GetDirectoryName(PackagePath), Path.GetFileNameWithoutExtension(PackagePath) + ".dir");
-
-			//If the folder does not exist, create the folder and fill the cache.
-			//TODO: What if the folder content is out of date?
-			if (!Directory.Exists(folder))
-			{
-				Directory.CreateDirectory(folder);
-				TemplatePackage.ExtractAllFiles(PackagePath, "", folder);
-			}
-
-			_templateDir = folder;
-			return _templateDir;
-		}
-
-		/// <summary>
-		/// 
-		/// </summary>
-		/// <returns></returns>
-		public override Stream GetPackageStream()
-		{
-			return new FileStream(PackagePath, FileMode.Open, FileAccess.Read);
-		}
-
-		/// <summary>
-		/// 
-		/// </summary>
-		/// <returns></returns>
-		public override TemplatePackageManifest GetPackageManifest()
-		{
-			HotDocs.Sdk.TemplatePackage pkg = new HotDocs.Sdk.TemplatePackage();
-			pkg.Open(PackagePath);
-			return pkg.Manifest;
-		}
-
-		/// <summary>
-		/// 
-		/// </summary>
-		/// <returns></returns>
-		protected override string SerializeContent()
-		{
-			return PackageID + "|" + PackagePath + "|" + GetTemplateDirectory();
-		}
-
-		/// <summary>
-		/// 
-		/// </summary>
-		/// <param name="content"></param>
-		protected override void DeserializeContent(string content)
-		{
-			string[] tokens = content.Split(new char[] {'|'});
-			if (tokens.Length != 3)
-				throw new Exception("Invalid template location.");
-
-			PackageID = tokens[0];
-			PackagePath = tokens[1];
-			_templateDir = tokens[2];
-		}
-
-		/// <summary>
-		/// 
-		/// </summary>
-		public string PackagePath { get; protected set; }
-		private string _templateDir = null;
-	}
-}
+﻿/* Copyright (c) 2013, HotDocs Limited
+   Use, modification and redistribution of this source is subject
+   to the New BSD License as set out in LICENSE.TXT. */
+
+//TODO: Add XML comments where missing.
+//TODO: Add method parameter validation.
+//TODO: Add appropriate unit tests.
+
+using System;
+using System.IO;
+
+namespace HotDocs.Sdk
+{
+
+	/// <summary>
+	/// 
+	/// </summary>
+	public class PackagePathTemplateLocation : PackageTemplateLocation, IEquatable<PackagePathTemplateLocation>
+
+	{
+		/// <summary>
+		/// 
+		/// </summary>
+		/// <param name="packageID"></param>
+		/// <param name="packagePath"></param>
+		public PackagePathTemplateLocation(string packageID, string packagePath) : base(packageID)
+		{
+			if (!File.Exists(packagePath))
+				throw new Exception("The package does not exist.");
+
+			PackagePath = packagePath;
+		}
+
+		/// <summary>
+		/// 
+		/// </summary>
+		/// <returns></returns>
+		public override TemplateLocation Duplicate()
+		{
+			PackagePathTemplateLocation location = new PackagePathTemplateLocation(PackageID, PackagePath);
+			location._templateDir = _templateDir;
+			return location;
+		}
+
+		public override bool Equals(object obj)
+		{
+			return (obj != null) && (obj is PackagePathTemplateLocation) && Equals((PackagePathTemplateLocation)obj);
+		}
+
+		public override int GetHashCode()
+		{
+			const int prime = 397;
+			int result = PackagePath.ToLower().GetHashCode(); // package path must be case-insensitive
+			result = (result * prime) ^ PackageID.GetHashCode(); // combine the hashes
+			return result;
+		}
+
+		#region IEquatable<PackagePathTemplateLocation> Members
+
+		public bool Equals(PackagePathTemplateLocation other)
+		{
+			if (other == null)
+				return false;
+			return string.Equals(PackageID, other.PackageID, StringComparison.Ordinal)
+				&& string.Equals(_templateDir, other._templateDir, StringComparison.OrdinalIgnoreCase);
+		}
+
+		#endregion
+
+		//TODO: Handle readonly files.
+		//TODO: Don't extract the files to disk if they aren't already.
+		/// <summary>
+		/// 
+		/// </summary>
+		/// <param name="fileName"></param>
+		/// <returns></returns>
+		public override Stream GetFile(string fileName)
+		{
+			string filePath = Path.Combine(GetTemplateDirectory(), fileName);
+			return new FileStream(filePath, FileMode.Open);
+		}
+
+		/// <summary>
+		/// 
+		/// </summary>
+		/// <returns></returns>
+		public override string GetTemplateDirectory()
+		{
+			if (_templateDir != null && Directory.Exists(_templateDir))
+				return _templateDir;
+			if (!File.Exists(PackagePath))
+				throw new Exception("The package does not exist.");
+
+			string folder = Path.Combine(Path.GetDirectoryName(PackagePath), Path.GetFileNameWithoutExtension(PackagePath) + ".dir");
+
+			//If the folder does not exist, create the folder and fill the cache.
+			//TODO: What if the folder content is out of date?
+			if (!Directory.Exists(folder))
+			{
+				Directory.CreateDirectory(folder);
+				TemplatePackage.ExtractAllFiles(PackagePath, "", folder);
+			}
+
+			_templateDir = folder;
+			return _templateDir;
+		}
+
+		/// <summary>
+		/// 
+		/// </summary>
+		/// <returns></returns>
+		public override Stream GetPackageStream()
+		{
+			return new FileStream(PackagePath, FileMode.Open, FileAccess.Read);
+		}
+
+		/// <summary>
+		/// 
+		/// </summary>
+		/// <returns></returns>
+		public override TemplatePackageManifest GetPackageManifest()
+		{
+			HotDocs.Sdk.TemplatePackage pkg = new HotDocs.Sdk.TemplatePackage();
+			pkg.Open(PackagePath);
+			return pkg.Manifest;
+		}
+
+		/// <summary>
+		/// 
+		/// </summary>
+		/// <returns></returns>
+		protected override string SerializeContent()
+		{
+			return PackageID + "|" + PackagePath + "|" + GetTemplateDirectory();
+		}
+
+		/// <summary>
+		/// 
+		/// </summary>
+		/// <param name="content"></param>
+		protected override void DeserializeContent(string content)
+		{
+			string[] tokens = content.Split(new char[] {'|'});
+			if (tokens.Length != 3)
+				throw new Exception("Invalid template location.");
+
+			PackageID = tokens[0];
+			PackagePath = tokens[1];
+			_templateDir = tokens[2];
+		}
+
+		/// <summary>
+		/// 
+		/// </summary>
+		public string PackagePath { get; protected set; }
+		private string _templateDir = null;
+	}
+}