﻿/* Copyright (c) 2013, HotDocs Limited
   Use, modification and redistribution of this source is subject
   to the New BSD License as set out in LICENSE.TXT. */

//TODO: Add XML comments where missing.
//TODO: Add method parameter validation.
//TODO: Add appropriate unit tests.

using System;
using System.IO;

namespace HotDocs.Sdk
{

	/// <summary>
	/// 
	/// </summary>
	public class PackagePathTemplateLocation : PackageTemplateLocation, IEquatable<PackagePathTemplateLocation>
<<<<<<< HEAD

	{
		/// <summary>
		/// 
		/// </summary>
		/// <param name="packageID"></param>
		/// <param name="packagePath"></param>
=======
	/// <summary>
	/// <c>PackagePathTemplateLocation</c> is a <c>PackageTemplateLocation</c> that expects a package
	/// to exist on disk. Furthermore, the package content is extracted to a subfolder of the package folder.
	/// The subfolder's name consists of the package ID followed by a ".dir" extension. To extract package
	/// content elsewhere, derive a different PackageTemplateLocation class.
	/// </summary>
	{
		/// <summary>
		/// Construct a template location for a specific package in the file system.
		/// </summary>
		/// <param name="packageID">The ID of the package.</param>
		/// <param name="packagePath">The full path of the package file.</param>
>>>>>>> 0ff70b42
		public PackagePathTemplateLocation(string packageID, string packagePath) : base(packageID)
		{
			if (!File.Exists(packagePath))
				throw new Exception("The package does not exist.");

			_templateDir = Path.Combine(Path.GetDirectoryName(packagePath), Path.GetFileNameWithoutExtension(packagePath) + ".dir");
			PackagePath = packagePath;
		}

		/// <summary>
<<<<<<< HEAD
		/// 
=======
		/// Returns a new duplicate instance of this object. Overrides <see cref="TemplateLocation.Duplicate"/>.
>>>>>>> 0ff70b42
		/// </summary>
		/// <returns></returns>
		public override TemplateLocation Duplicate()
		{
			PackagePathTemplateLocation location = new PackagePathTemplateLocation(PackageID, PackagePath);
			location._templateDir = _templateDir;
			return location;
		}

		public override bool Equals(object obj)
		{
			return (obj != null) && (obj is PackagePathTemplateLocation) && Equals((PackagePathTemplateLocation)obj);
		}

		public override int GetHashCode()
		{
			const int prime = 397;
			int result = PackagePath.ToLower().GetHashCode(); // package path must be case-insensitive
			result = (result * prime) ^ PackageID.GetHashCode(); // combine the hashes
			return result;
		}

		#region IEquatable<PackagePathTemplateLocation> Members

		public bool Equals(PackagePathTemplateLocation other)
		{
			if (other == null)
				return false;
			return string.Equals(PackageID, other.PackageID, StringComparison.Ordinal)
				&& string.Equals(_templateDir, other._templateDir, StringComparison.OrdinalIgnoreCase);
		}

		#endregion

		//TODO: Don't extract the files to disk if they aren't already.
		/// <summary>
		/// 
		/// </summary>
		/// <param name="fileName"></param>
		/// <returns></returns>
		public override Stream GetFile(string fileName)
		{
			string filePath = Path.Combine(GetTemplateDirectory(), fileName);
			return new FileStream(filePath, FileMode.Open, FileAccess.Read);
		}
<<<<<<< HEAD

		/// <summary>
		/// 
=======
		/// <summary>
		/// Returns the folder that the package content was extracted to. Overrides <see cref="TemplateLocation.GetTemplateDirectory"/>.
>>>>>>> 0ff70b42
		/// </summary>
		/// <returns></returns>
		public override string GetTemplateDirectory()
		{
			return _templateDir;
		}
<<<<<<< HEAD

		/// <summary>
		/// 
=======
		/// <summary>
		/// Returns a read-only stream for the package file.
>>>>>>> 0ff70b42
		/// </summary>
		/// <returns></returns>
		public override Stream GetPackageStream()
		{
			return new FileStream(PackagePath, FileMode.Open, FileAccess.Read);
		}
<<<<<<< HEAD

		/// <summary>
		/// 
=======
		/// <summary>
		/// Returns a <see cref="TemplatePackageManifest"/> for the package.
>>>>>>> 0ff70b42
		/// </summary>
		/// <returns></returns>
		public override TemplatePackageManifest GetPackageManifest()
		{
			HotDocs.Sdk.TemplatePackage pkg = new HotDocs.Sdk.TemplatePackage();
			pkg.Open(PackagePath);
			return pkg.Manifest;
		}
<<<<<<< HEAD

		/// <summary>
		/// 
=======
		/// <summary>
		/// Overrides <see cref="TemplateLocation.SerializeContent"/>.
>>>>>>> 0ff70b42
		/// </summary>
		/// <returns></returns>
		protected override string SerializeContent()
		{
			return PackageID + "|" + PackagePath + "|" + GetTemplateDirectory();
		}
<<<<<<< HEAD

		/// <summary>
		/// 
		/// </summary>
		/// <param name="content"></param>
=======
		/// <summary>
		/// Overrides <see cref="TemplateLocation.DeserializeContent"/>.
		/// </summary>
		/// <returns></returns>
>>>>>>> 0ff70b42
		protected override void DeserializeContent(string content)
		{
			string[] tokens = content.Split(new char[] {'|'});
			if (tokens.Length != 3)
				throw new Exception("Invalid template location.");

			PackageID = tokens[0];
			PackagePath = tokens[1];
			_templateDir = tokens[2];
		}
		/// <summary>
		/// Extract the create the package content folder and extract the package content to it.
		/// </summary>
		/// <param name="force">If true, the directory is overwritten. Otherwise, the directory
		/// is created and files extracted only if the directory does not exist. If force is true
		/// all previously existing directory content is destroyed.</param>
		public virtual void ExtractPackageFiles(bool force=false)
		{
			if (force)
				CleanPackageFiles();
			if (!Directory.Exists(_templateDir))
			{
				Directory.CreateDirectory(_templateDir);
				TemplatePackage.ExtractAllFiles(PackagePath, "", _templateDir);
			}
		}
		/// <summary>
		/// Destroy the package template folder and all of its contents.
		/// </summary>
		public virtual void CleanPackageFiles()
		{
			if (Directory.Exists(_templateDir))
				Directory.Delete(_templateDir, true);
		}

		/// <summary>
		/// 
		/// </summary>
		public string PackagePath { get; protected set; }
		private string _templateDir = null;
	}
}
<|MERGE_RESOLUTION|>--- conflicted
+++ resolved
@@ -1,212 +1,165 @@
-﻿/* Copyright (c) 2013, HotDocs Limited
-   Use, modification and redistribution of this source is subject
-   to the New BSD License as set out in LICENSE.TXT. */
-
-//TODO: Add XML comments where missing.
-//TODO: Add method parameter validation.
-//TODO: Add appropriate unit tests.
-
-using System;
-using System.IO;
-
-namespace HotDocs.Sdk
-{
-
-	/// <summary>
-	/// 
-	/// </summary>
-	public class PackagePathTemplateLocation : PackageTemplateLocation, IEquatable<PackagePathTemplateLocation>
-<<<<<<< HEAD
-
-	{
-		/// <summary>
-		/// 
-		/// </summary>
-		/// <param name="packageID"></param>
-		/// <param name="packagePath"></param>
-=======
-	/// <summary>
-	/// <c>PackagePathTemplateLocation</c> is a <c>PackageTemplateLocation</c> that expects a package
-	/// to exist on disk. Furthermore, the package content is extracted to a subfolder of the package folder.
-	/// The subfolder's name consists of the package ID followed by a ".dir" extension. To extract package
-	/// content elsewhere, derive a different PackageTemplateLocation class.
-	/// </summary>
-	{
-		/// <summary>
-		/// Construct a template location for a specific package in the file system.
-		/// </summary>
-		/// <param name="packageID">The ID of the package.</param>
-		/// <param name="packagePath">The full path of the package file.</param>
->>>>>>> 0ff70b42
-		public PackagePathTemplateLocation(string packageID, string packagePath) : base(packageID)
-		{
-			if (!File.Exists(packagePath))
-				throw new Exception("The package does not exist.");
-
-			_templateDir = Path.Combine(Path.GetDirectoryName(packagePath), Path.GetFileNameWithoutExtension(packagePath) + ".dir");
-			PackagePath = packagePath;
-		}
-
-		/// <summary>
-<<<<<<< HEAD
-		/// 
-=======
-		/// Returns a new duplicate instance of this object. Overrides <see cref="TemplateLocation.Duplicate"/>.
->>>>>>> 0ff70b42
-		/// </summary>
-		/// <returns></returns>
-		public override TemplateLocation Duplicate()
-		{
-			PackagePathTemplateLocation location = new PackagePathTemplateLocation(PackageID, PackagePath);
-			location._templateDir = _templateDir;
-			return location;
-		}
-
-		public override bool Equals(object obj)
-		{
-			return (obj != null) && (obj is PackagePathTemplateLocation) && Equals((PackagePathTemplateLocation)obj);
-		}
-
-		public override int GetHashCode()
-		{
-			const int prime = 397;
-			int result = PackagePath.ToLower().GetHashCode(); // package path must be case-insensitive
-			result = (result * prime) ^ PackageID.GetHashCode(); // combine the hashes
-			return result;
-		}
-
-		#region IEquatable<PackagePathTemplateLocation> Members
-
-		public bool Equals(PackagePathTemplateLocation other)
-		{
-			if (other == null)
-				return false;
-			return string.Equals(PackageID, other.PackageID, StringComparison.Ordinal)
-				&& string.Equals(_templateDir, other._templateDir, StringComparison.OrdinalIgnoreCase);
-		}
-
-		#endregion
-
-		//TODO: Don't extract the files to disk if they aren't already.
-		/// <summary>
-		/// 
-		/// </summary>
-		/// <param name="fileName"></param>
-		/// <returns></returns>
-		public override Stream GetFile(string fileName)
-		{
-			string filePath = Path.Combine(GetTemplateDirectory(), fileName);
-			return new FileStream(filePath, FileMode.Open, FileAccess.Read);
-		}
-<<<<<<< HEAD
-
-		/// <summary>
-		/// 
-=======
-		/// <summary>
-		/// Returns the folder that the package content was extracted to. Overrides <see cref="TemplateLocation.GetTemplateDirectory"/>.
->>>>>>> 0ff70b42
-		/// </summary>
-		/// <returns></returns>
-		public override string GetTemplateDirectory()
-		{
-			return _templateDir;
-		}
-<<<<<<< HEAD
-
-		/// <summary>
-		/// 
-=======
-		/// <summary>
-		/// Returns a read-only stream for the package file.
->>>>>>> 0ff70b42
-		/// </summary>
-		/// <returns></returns>
-		public override Stream GetPackageStream()
-		{
-			return new FileStream(PackagePath, FileMode.Open, FileAccess.Read);
-		}
-<<<<<<< HEAD
-
-		/// <summary>
-		/// 
-=======
-		/// <summary>
-		/// Returns a <see cref="TemplatePackageManifest"/> for the package.
->>>>>>> 0ff70b42
-		/// </summary>
-		/// <returns></returns>
-		public override TemplatePackageManifest GetPackageManifest()
-		{
-			HotDocs.Sdk.TemplatePackage pkg = new HotDocs.Sdk.TemplatePackage();
-			pkg.Open(PackagePath);
-			return pkg.Manifest;
-		}
-<<<<<<< HEAD
-
-		/// <summary>
-		/// 
-=======
-		/// <summary>
-		/// Overrides <see cref="TemplateLocation.SerializeContent"/>.
->>>>>>> 0ff70b42
-		/// </summary>
-		/// <returns></returns>
-		protected override string SerializeContent()
-		{
-			return PackageID + "|" + PackagePath + "|" + GetTemplateDirectory();
-		}
-<<<<<<< HEAD
-
-		/// <summary>
-		/// 
-		/// </summary>
-		/// <param name="content"></param>
-=======
-		/// <summary>
-		/// Overrides <see cref="TemplateLocation.DeserializeContent"/>.
-		/// </summary>
-		/// <returns></returns>
->>>>>>> 0ff70b42
-		protected override void DeserializeContent(string content)
-		{
-			string[] tokens = content.Split(new char[] {'|'});
-			if (tokens.Length != 3)
-				throw new Exception("Invalid template location.");
-
-			PackageID = tokens[0];
-			PackagePath = tokens[1];
-			_templateDir = tokens[2];
-		}
-		/// <summary>
-		/// Extract the create the package content folder and extract the package content to it.
-		/// </summary>
-		/// <param name="force">If true, the directory is overwritten. Otherwise, the directory
-		/// is created and files extracted only if the directory does not exist. If force is true
-		/// all previously existing directory content is destroyed.</param>
-		public virtual void ExtractPackageFiles(bool force=false)
-		{
-			if (force)
-				CleanPackageFiles();
-			if (!Directory.Exists(_templateDir))
-			{
-				Directory.CreateDirectory(_templateDir);
-				TemplatePackage.ExtractAllFiles(PackagePath, "", _templateDir);
-			}
-		}
-		/// <summary>
-		/// Destroy the package template folder and all of its contents.
-		/// </summary>
-		public virtual void CleanPackageFiles()
-		{
-			if (Directory.Exists(_templateDir))
-				Directory.Delete(_templateDir, true);
-		}
-
-		/// <summary>
-		/// 
-		/// </summary>
-		public string PackagePath { get; protected set; }
-		private string _templateDir = null;
-	}
-}
+﻿/* Copyright (c) 2013, HotDocs Limited
+   Use, modification and redistribution of this source is subject
+   to the New BSD License as set out in LICENSE.TXT. */
+
+//TODO: Add XML comments where missing.
+//TODO: Add method parameter validation.
+//TODO: Add appropriate unit tests.
+
+using System;
+using System.IO;
+
+namespace HotDocs.Sdk
+{
+
+	/// <summary>
+	/// <c>PackagePathTemplateLocation</c> is a <c>PackageTemplateLocation</c> that expects a package
+	/// to exist on disk. Furthermore, the package content is extracted to a subfolder of the package folder.
+	/// The subfolder's name consists of the package ID followed by a ".dir" extension. To extract package
+	/// content elsewhere, derive a different PackageTemplateLocation class.
+	/// </summary>
+	public class PackagePathTemplateLocation : PackageTemplateLocation, IEquatable<PackagePathTemplateLocation>
+
+	{
+		/// <summary>
+		/// Construct a template location for a specific package in the file system.
+		/// </summary>
+		/// <param name="packageID">The ID of the package.</param>
+		/// <param name="packagePath">The full path of the package file.</param>
+		public PackagePathTemplateLocation(string packageID, string packagePath) : base(packageID)
+		{
+			if (!File.Exists(packagePath))
+				throw new Exception("The package does not exist.");
+
+			_templateDir = Path.Combine(Path.GetDirectoryName(packagePath), Path.GetFileNameWithoutExtension(packagePath) + ".dir");
+			PackagePath = packagePath;
+		}
+
+		/// <summary>
+		/// Returns a new duplicate instance of this object. Overrides <see cref="TemplateLocation.Duplicate"/>.
+		/// </summary>
+		/// <returns></returns>
+		public override TemplateLocation Duplicate()
+		{
+			PackagePathTemplateLocation location = new PackagePathTemplateLocation(PackageID, PackagePath);
+			location._templateDir = _templateDir;
+			return location;
+		}
+
+		public override bool Equals(object obj)
+		{
+			return (obj != null) && (obj is PackagePathTemplateLocation) && Equals((PackagePathTemplateLocation)obj);
+		}
+
+		public override int GetHashCode()
+		{
+			const int prime = 397;
+			int result = PackagePath.ToLower().GetHashCode(); // package path must be case-insensitive
+			result = (result * prime) ^ PackageID.GetHashCode(); // combine the hashes
+			return result;
+		}
+
+		#region IEquatable<PackagePathTemplateLocation> Members
+
+		public bool Equals(PackagePathTemplateLocation other)
+		{
+			if (other == null)
+				return false;
+			return string.Equals(PackageID, other.PackageID, StringComparison.Ordinal)
+				&& string.Equals(_templateDir, other._templateDir, StringComparison.OrdinalIgnoreCase);
+		}
+
+		#endregion
+
+		//TODO: Don't extract the files to disk if they aren't already.
+		/// <summary>
+		/// 
+		/// </summary>
+		/// <param name="fileName"></param>
+		/// <returns></returns>
+		public override Stream GetFile(string fileName)
+		{
+			string filePath = Path.Combine(GetTemplateDirectory(), fileName);
+			return new FileStream(filePath, FileMode.Open, FileAccess.Read);
+		}
+		/// <summary>
+		/// Returns the folder that the package content was extracted to. Overrides <see cref="TemplateLocation.GetTemplateDirectory"/>.
+		/// </summary>
+		/// <returns></returns>
+		public override string GetTemplateDirectory()
+		{
+			return _templateDir;
+		}
+		/// <summary>
+		/// Returns a read-only stream for the package file.
+		/// </summary>
+		/// <returns></returns>
+		public override Stream GetPackageStream()
+		{
+			return new FileStream(PackagePath, FileMode.Open, FileAccess.Read);
+		}
+		/// <summary>
+		/// Returns a <see cref="TemplatePackageManifest"/> for the package.
+		/// </summary>
+		/// <returns></returns>
+		public override TemplatePackageManifest GetPackageManifest()
+		{
+			HotDocs.Sdk.TemplatePackage pkg = new HotDocs.Sdk.TemplatePackage();
+			pkg.Open(PackagePath);
+			return pkg.Manifest;
+		}
+		/// <summary>
+		/// Overrides <see cref="TemplateLocation.SerializeContent"/>.
+		/// </summary>
+		/// <returns></returns>
+		protected override string SerializeContent()
+		{
+			return PackageID + "|" + PackagePath + "|" + GetTemplateDirectory();
+		}
+		/// <summary>
+		/// Overrides <see cref="TemplateLocation.DeserializeContent"/>.
+		/// </summary>
+		/// <param name="content"></param>
+		/// <returns></returns>
+		protected override void DeserializeContent(string content)
+		{
+			string[] tokens = content.Split(new char[] {'|'});
+			if (tokens.Length != 3)
+				throw new Exception("Invalid template location.");
+
+			PackageID = tokens[0];
+			PackagePath = tokens[1];
+			_templateDir = tokens[2];
+		}
+		/// <summary>
+		/// Extract the create the package content folder and extract the package content to it.
+		/// </summary>
+		/// <param name="force">If true, the directory is overwritten. Otherwise, the directory
+		/// is created and files extracted only if the directory does not exist. If force is true
+		/// all previously existing directory content is destroyed.</param>
+		public virtual void ExtractPackageFiles(bool force=false)
+		{
+			if (force)
+				CleanPackageFiles();
+			if (!Directory.Exists(_templateDir))
+			{
+				Directory.CreateDirectory(_templateDir);
+				TemplatePackage.ExtractAllFiles(PackagePath, "", _templateDir);
+			}
+		}
+		/// <summary>
+		/// Destroy the package template folder and all of its contents.
+		/// </summary>
+		public virtual void CleanPackageFiles()
+		{
+			if (Directory.Exists(_templateDir))
+				Directory.Delete(_templateDir, true);
+		}
+
+		/// <summary>
+		/// 
+		/// </summary>
+		public string PackagePath { get; protected set; }
+		private string _templateDir = null;
+	}
+}